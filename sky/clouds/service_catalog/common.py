--- conflicted
+++ resolved
@@ -1,12 +1,8 @@
 """Common utilities for service catalog."""
 import hashlib
 import os
-<<<<<<< HEAD
+import time
 from typing import Dict, List, NamedTuple, Optional, Tuple, Union
-=======
-import time
-from typing import Dict, List, NamedTuple, Optional, Tuple
->>>>>>> 3c9533c7
 
 import difflib
 import filelock
