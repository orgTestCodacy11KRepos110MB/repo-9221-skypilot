--- conflicted
+++ resolved
@@ -14,11 +14,7 @@
 import threading
 import time
 import typing
-<<<<<<< HEAD
-from typing import Any, Dict, List, Mapping, Optional, Sequence, Set, Tuple
-=======
-from typing import Any, Dict, List, Optional, Sequence, Set, Tuple, Union
->>>>>>> 07150762
+from typing import Any, Dict, List, Mapping, Optional, Sequence, Set, Tuple, Union
 from typing_extensions import Literal
 import uuid
 
@@ -63,10 +59,6 @@
 if typing.TYPE_CHECKING:
     from sky import resources
     from sky import task as task_lib
-<<<<<<< HEAD
-=======
-    from sky.backends import cloud_vm_ray_backend
->>>>>>> 07150762
     from sky.backends import local_docker_backend
 
 logger = sky_logging.init_logger(__name__)
@@ -1102,11 +1094,7 @@
 
 
 def parallel_data_transfer_to_nodes(
-<<<<<<< HEAD
     runners: Sequence[command_runner.SSHCommandRunner],
-=======
-    runners: List[command_runner.SSHCommandRunner],
->>>>>>> 07150762
     source: Optional[str],
     target: str,
     cmd: Optional[str],
@@ -1121,11 +1109,7 @@
 
     Args:
         runners: A list of SSHCommandRunner objects that represent multiple nodes.
-<<<<<<< HEAD
-        source: str; Source for rsync on local node
-=======
         source: Optional[str]; Source for rsync on local node
->>>>>>> 07150762
         target: str; Destination on remote node for rsync
         cmd: str; Command to be executed on all nodes
         action_message: str; Message to be printed while the command runs
@@ -1239,11 +1223,6 @@
                 f'ray get-head-ip {full_cluster_yaml!r}',
                 stdout=subprocess.PIPE,
                 stderr=subprocess.DEVNULL).stdout.decode().strip()
-<<<<<<< HEAD
-            head_ips = re.findall(IP_ADDR_REGEX, out)
-            assert 1 == len(head_ips), out
-            head_ip = head_ips[0]
-=======
             head_ip_list = re.findall(IP_ADDR_REGEX, out)
             if len(head_ip_list) > 1:
                 # This could be triggered if e.g., some logging is added in
@@ -1260,7 +1239,6 @@
                 head_ip_list = head_ip_list[-1:]
             assert 1 == len(head_ip_list), (out, head_ip_list)
             head_ip = head_ip_list[0]
->>>>>>> 07150762
             break
         except subprocess.CalledProcessError as e:
             if i == max_attempts - 1:
@@ -1288,12 +1266,8 @@
     ray_config = common_utils.read_yaml(cluster_yaml)
     use_tpu_vm = ray_config['provider'].get('_has_tpus', False)
     if use_tpu_vm:
-<<<<<<< HEAD
-        assert expected_num_nodes == 1, 'TPU VM only supports single node for now.'
-=======
         assert expected_num_nodes == 1, (
             'TPU VM only supports single node for now.')
->>>>>>> 07150762
         assert handle is not None, 'handle is required for TPU VM.'
         try:
             ips = _get_tpu_vm_pod_ips(ray_config, get_internal_ips)
@@ -2108,12 +2082,8 @@
 def get_clusters(
     include_reserved: bool,
     refresh: bool,
-<<<<<<< HEAD
-    cloud_filter: CloudFilter = CloudFilter.CLOUDS_AND_DOCKER
-=======
     cloud_filter: CloudFilter = CloudFilter.CLOUDS_AND_DOCKER,
     cluster_names: Optional[Union[str, Sequence[str]]] = None,
->>>>>>> 07150762
 ) -> List[Dict[str, Any]]:
     """Returns a list of cached or optionally refreshed cluster records.
 
@@ -2264,15 +2234,12 @@
     ...
 
 
-<<<<<<< HEAD
 @typing.overload
 def get_backend_from_handle(
         handle: backends.Backend.ResourceHandle) -> backends.Backend:
     ...
 
 
-=======
->>>>>>> 07150762
 def get_backend_from_handle(
         handle: backends.Backend.ResourceHandle) -> backends.Backend:
     """Gets a Backend object corresponding to a handle.
