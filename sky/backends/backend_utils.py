"""Util constants/functions for the backends."""
import copy
from datetime import datetime
import difflib
import enum
import getpass
import json
import os
import pathlib
import re
import subprocess
import tempfile
import textwrap
import threading
import time
import typing
<<<<<<< HEAD
from typing import Any, Dict, List, Optional, Set, Tuple
from typing_extensions import Literal
=======
from typing import Any, Dict, List, Optional, Sequence, Set, Tuple, Union
>>>>>>> 34e7fee7
import uuid

import colorama
import filelock
import jinja2
import jsonschema
from packaging import version
import requests
from requests import adapters
from requests.packages.urllib3.util import retry as retry_lib
from ray.autoscaler._private import commands as ray_commands
from ray.autoscaler._private import util as ray_util
import rich.console as rich_console
import rich.progress as rich_progress
import yaml

import sky
from sky import authentication as auth
from sky import backends
from sky import check as sky_check
from sky import clouds
from sky import exceptions
from sky import global_user_state
from sky import sky_logging
from sky import spot as spot_lib
from sky.backends import onprem_utils
from sky.skylet import constants
from sky.skylet import log_lib
from sky.utils import common_utils
from sky.utils import command_runner
from sky.utils import env_options
from sky.utils import subprocess_utils
from sky.utils import timeline
from sky.utils import tpu_utils
from sky.utils import ux_utils
from sky.utils import validator
from sky.usage import usage_lib

if typing.TYPE_CHECKING:
    from sky import resources
    from sky import task as task_lib
    from sky.backends import cloud_vm_ray_backend
    from sky.backends import local_docker_backend

logger = sky_logging.init_logger(__name__)
console = rich_console.Console()

# NOTE: keep in sync with the cluster template 'file_mounts'.
SKY_REMOTE_APP_DIR = '~/.sky/sky_app'
SKY_RAY_YAML_REMOTE_PATH = '~/.sky/sky_ray.yml'
IP_ADDR_REGEX = r'\d{1,3}\.\d{1,3}\.\d{1,3}\.\d{1,3}'
SKY_REMOTE_PATH = '~/.sky/wheels'
SKY_USER_FILE_PATH = '~/.sky/generated'

BOLD = '\033[1m'
RESET_BOLD = '\033[0m'

# Do not use /tmp because it gets cleared on VM restart.
_SKY_REMOTE_FILE_MOUNTS_DIR = '~/.sky/file_mounts/'

_LAUNCHED_HEAD_PATTERN = re.compile(r'(\d+) ray[._]head[._]default')
_LAUNCHED_LOCAL_WORKER_PATTERN = re.compile(r'(\d+) node_')
_LAUNCHED_WORKER_PATTERN = re.compile(r'(\d+) ray[._]worker[._]default')
# Intentionally not using prefix 'rf' for the string format because yapf have a
# bug with python=3.6.
# 10.133.0.5: ray.worker.default,
_LAUNCHING_IP_PATTERN = re.compile(
    r'({}): ray[._]worker[._]default'.format(IP_ADDR_REGEX))
WAIT_HEAD_NODE_IP_MAX_ATTEMPTS = 3

# We use fixed IP address to avoid DNS lookup blocking the check, for machine
# with no internet connection.
# Refer to: https://stackoverflow.com/questions/3764291/how-can-i-see-if-theres-an-available-and-active-network-connection-in-python # pylint: disable=line-too-long
_TEST_IP = 'https://8.8.8.8'

# GCP has a 63 char limit; however, Ray autoscaler adds many
# characters. Through testing, this is the maximum length for the Sky cluster
# name on GCP.  Ref:
# https://cloud.google.com/compute/docs/naming-resources#resource-name-format
# NOTE: actually 37 is maximum for a single-node cluster which gets the suffix
# '-head', but 35 for a multinode cluster because workers get the suffix
# '-worker'. Here we do not distinguish these cases and take the lower limit.
_MAX_CLUSTER_NAME_LEN_FOR_GCP = 35

# Allow each CPU thread take 2 tasks.
# Note: This value cannot be too small, otherwise OOM issue may occur.
DEFAULT_TASK_CPU_DEMAND = 0.5

# Mapping from reserved cluster names to the corresponding group name (logging purpose).
# NOTE: each group can only have one reserved cluster name for now.
SKY_RESERVED_CLUSTER_NAMES: Dict[str, str] = {
    spot_lib.SPOT_CONTROLLER_NAME: 'Managed spot controller'  # type: ignore
}

# Filelocks for the cluster status change.
CLUSTER_STATUS_LOCK_PATH = os.path.expanduser('~/.sky/.{}.lock')
CLUSTER_STATUS_LOCK_TIMEOUT_SECONDS = 20

# Remote dir that holds our runtime files.
_REMOTE_RUNTIME_FILES_DIR = '~/.sky/.runtime_files'

# Include the fields that will be used for generating tags that  distinguishes the
# cluster in ray, to avoid the stopped cluster being discarded due to updates in
# the yaml template.
# Some notes on the fields:
# - 'provider' fields will be used for bootstrapping and insert more new items in
#   'node_config'.
# - keeping the auth is not enough becuase the content of the key file will be used
#   for calculating the hash.
# TODO(zhwu): Keep in sync with the fields used in https://github.com/ray-project/ray/blob/e4ce38d001dbbe09cd21c497fedd03d692b2be3e/python/ray/autoscaler/_private/commands.py#L687-L701
_RAY_YAML_KEYS_TO_RESTORE_FOR_BACK_COMPATIBILITY = {
    'cluster_name', 'provider', 'auth', 'node_config'
}


def is_ip(s: str) -> bool:
    """Returns whether this string matches IP_ADDR_REGEX."""
    return len(re.findall(IP_ADDR_REGEX, s)) == 1


def _get_yaml_path_from_cluster_name(cluster_name: str,
                                     prefix: str = SKY_USER_FILE_PATH) -> str:
    output_path = pathlib.Path(
        prefix).expanduser().resolve() / f'{cluster_name}.yml'
    os.makedirs(output_path.parents[0], exist_ok=True)
    return str(output_path)


def fill_template(template_name: str,
                  variables: Dict,
                  output_path: Optional[str] = None,
                  output_prefix: str = SKY_USER_FILE_PATH) -> str:
    """Create a file from a Jinja template and return the filename."""
    assert template_name.endswith('.j2'), template_name
    template_path = os.path.join(sky.__root_dir__, 'templates', template_name)
    if not os.path.exists(template_path):
        raise FileNotFoundError(f'Template "{template_name}" does not exist.')
    with open(template_path) as fin:
        template = fin.read()
    if output_path is None:
        cluster_name = variables.get('cluster_name')
        assert isinstance(cluster_name, str), cluster_name
        output_path = _get_yaml_path_from_cluster_name(cluster_name,
                                                       output_prefix)
    output_path = os.path.abspath(output_path)

    # Write out yaml config.
    j2_template = jinja2.Template(template)
    content = j2_template.render(**variables)
    with open(output_path, 'w') as fout:
        fout.write(content)
    return output_path


def _optimize_file_mounts(yaml_path: str) -> None:
    """Optimize file mounts in the given ray yaml file.

    Runtime files handling:
    List of runtime files to be uploaded to cluster:
      - yaml config (for autostopping)
      - wheel
      - credentials
    Format is {dst: src}.
    """
    yaml_config = common_utils.read_yaml(yaml_path)

    file_mounts = yaml_config.get('file_mounts', {})
    # Remove the file mounts added by the newline.
    if '' in file_mounts:
        assert file_mounts[''] == '', file_mounts['']
        file_mounts.pop('')

    # Putting these in file_mounts hurts provisioning speed, as each file
    # opens/closes an SSH connection.  Instead, we:
    #  - cp locally them into a directory
    #  - upload that directory as a file mount (1 connection)
    #  - use a remote command to move all runtime files to their right places.

    # Local tmp dir holding runtime files.
    local_runtime_files_dir = tempfile.mkdtemp()
    new_file_mounts = {_REMOTE_RUNTIME_FILES_DIR: local_runtime_files_dir}

    # (For remote) Build a command that copies runtime files to their right
    # destinations.
    # NOTE: we copy rather than move, because when launching >1 node, head node
    # is fully set up first, and if moving then head node's files would already
    # move out of _REMOTE_RUNTIME_FILES_DIR, which would cause setting up
    # workers (from the head's files) to fail.  An alternative is softlink
    # (then we need to make sure the usage of runtime files follow links).
    commands = []
    basenames = set()
    for dst, src in file_mounts.items():
        src_basename = os.path.basename(src)
        dst_basename = os.path.basename(dst)
        dst_parent_dir = os.path.dirname(dst)

        # Validate by asserts here as these files are added by our backend.
        # Our runtime files (wheel, yaml, credentials) do not have backslashes.
        assert not src.endswith('/'), src
        assert not dst.endswith('/'), dst
        assert src_basename not in basenames, (
            f'Duplicated src basename: {src_basename}; mounts: {file_mounts}')
        basenames.add(src_basename)
        # Our runtime files (wheel, yaml, credentials) are not relative paths.
        assert dst_parent_dir, f'Found relative destination path: {dst}'

        mkdir_parent = f'mkdir -p {dst_parent_dir}'
        if os.path.isdir(os.path.expanduser(src)):
            # Special case for directories. If the dst already exists as a folder,
            # directly copy the folder will create a subfolder under the dst.
            mkdir_parent = f'mkdir -p {dst}'
            src_basename = f'{src_basename}/*'
        mv = (f'cp -r {_REMOTE_RUNTIME_FILES_DIR}/{src_basename} '
              f'{dst_parent_dir}/{dst_basename}')
        fragment = f'({mkdir_parent} && {mv})'
        commands.append(fragment)
    postprocess_runtime_files_command = ' && '.join(commands)

    setup_commands = yaml_config.get('setup_commands', [])
    if setup_commands:
        setup_commands[
            0] = f'{postprocess_runtime_files_command}; {setup_commands[0]}'
    else:
        setup_commands = [postprocess_runtime_files_command]

    yaml_config['file_mounts'] = new_file_mounts
    yaml_config['setup_commands'] = setup_commands

    # (For local) Move all runtime files, including the just-written yaml, to
    # local_runtime_files_dir/.
    all_local_sources = ''
    for local_src in file_mounts.values():
        full_local_src = str(pathlib.Path(local_src).expanduser())
        # Add quotes for paths containing spaces.
        all_local_sources += f'{full_local_src!r} '
    # Takes 10-20 ms on laptop incl. 3 clouds' credentials.
    subprocess.run(f'cp -r {all_local_sources} {local_runtime_files_dir}/',
                   shell=True,
                   check=True)

    common_utils.dump_yaml(yaml_path, yaml_config)


def path_size_megabytes(path: str) -> int:
    """Returns the size of 'path' (directory or file) in megabytes."""
    resolved_path = pathlib.Path(path).expanduser().resolve()
    git_exclude_filter = ''
    if (resolved_path / command_runner.GIT_EXCLUDE).exists():
        # Ensure file exists; otherwise, rsync will error out.
        git_exclude_filter = command_runner.RSYNC_EXCLUDE_OPTION.format(
            str(resolved_path / command_runner.GIT_EXCLUDE))
    rsync_output = str(
        subprocess.check_output(
            f'rsync {command_runner.RSYNC_DISPLAY_OPTION} '
            f'{command_runner.RSYNC_FILTER_OPTION} '
            f'{git_exclude_filter} --dry-run {path!r}',
            shell=True).splitlines()[-1])
    total_bytes = rsync_output.split(' ')[3].replace(',', '')
    return int(total_bytes) // 10**6


class FileMountHelper(object):
    """Helper for handling file mounts."""

    @classmethod
    def wrap_file_mount(cls, path: str) -> str:
        """Prepends ~/<opaque dir>/ to a path to work around permission issues.

        Examples:
        /root/hello.txt -> ~/<opaque dir>/root/hello.txt
        local.txt -> ~/<opaque dir>/local.txt

        After the path is synced, we can later create a symlink to this wrapped
        path from the original path, e.g., in the initialization_commands of the
        ray autoscaler YAML.
        """
        return os.path.join(_SKY_REMOTE_FILE_MOUNTS_DIR, path.lstrip('/'))

    @classmethod
    def make_safe_symlink_command(cls, *, source: str, target: str) -> str:
        """Returns a command that safely symlinks 'source' to 'target'.

        All intermediate directories of 'source' will be owned by $USER,
        excluding the root directory (/).

        'source' must be an absolute path; both 'source' and 'target' must not
        end with a slash (/).

        This function is needed because a simple 'ln -s target source' may
        fail: 'source' can have multiple levels (/a/b/c), its parent dirs may
        or may not exist, can end with a slash, or may need sudo access, etc.

        Cases of <target: local> file mounts and their behaviors:

            /existing_dir: ~/local/dir
              - error out saying this cannot be done as LHS already exists
            /existing_file: ~/local/file
              - error out saying this cannot be done as LHS already exists
            /existing_symlink: ~/local/file
              - overwrite the existing symlink; this is important because `sky
                launch` can be run multiple times
            Paths that start with ~/ and /tmp/ do not have the above
            restrictions; they are delegated to rsync behaviors.
        """
        assert os.path.isabs(source), source
        assert not source.endswith('/') and not target.endswith('/'), (source,
                                                                       target)
        # Below, use sudo in case the symlink needs sudo access to create.
        # Prepare to create the symlink:
        #  1. make sure its dir(s) exist & are owned by $USER.
        dir_of_symlink = os.path.dirname(source)
        commands = [
            # mkdir, then loop over '/a/b/c' as /a, /a/b, /a/b/c.  For each,
            # chown $USER on it so user can use these intermediate dirs
            # (excluding /).
            f'sudo mkdir -p {dir_of_symlink}',
            # p: path so far
            ('(p=""; '
             f'for w in $(echo {dir_of_symlink} | tr "/" " "); do '
             'p=${p}/${w}; sudo chown $USER $p; done)')
        ]
        #  2. remove any existing symlink (ln -f may throw 'cannot
        #     overwrite directory', if the link exists and points to a
        #     directory).
        commands += [
            # Error out if source is an existing, non-symlink directory/file.
            f'((test -L {source} && sudo rm {source} &>/dev/null) || '
            f'(test ! -e {source} || '
            f'(echo "!!! Failed mounting because path exists ({source})"; '
            'exit 1)))',
        ]
        commands += [
            # Link.
            f'sudo ln -s {target} {source}',
            # chown.  -h to affect symlinks only.
            f'sudo chown -h $USER {source}',
        ]
        return ' && '.join(commands)


class SSHConfigHelper(object):
    """Helper for handling local SSH configuration."""

    ssh_conf_path = '~/.ssh/config'
    ssh_conf_lock_path = os.path.expanduser('~/.sky/ssh_config.lock')
    ssh_multinode_path = SKY_USER_FILE_PATH + '/ssh/{}'

    @classmethod
    def _get_generated_config(cls, autogen_comment: str, host_name: str,
                              ip: str, username: str, ssh_key_path: str):
        codegen = textwrap.dedent(f"""\
            {autogen_comment}
            Host {host_name}
              HostName {ip}
              User {username}
              IdentityFile {ssh_key_path}
              IdentitiesOnly yes
              ForwardAgent yes
              StrictHostKeyChecking no
              Port 22
            """)
        return codegen

    @classmethod
    @timeline.FileLockEvent(ssh_conf_lock_path)
    def add_cluster(
        cls,
        cluster_name: str,
        ips: List[str],
        auth_config: Dict[str, str],
    ):
        """Add authentication information for cluster to local SSH config file.

        If a host with `cluster_name` already exists and the configuration was
        not added by sky, then `ip` is used to identify the host instead in the
        file.

        If a host with `cluster_name` already exists and the configuration was
        added by sky (e.g. a spot instance), then the configuration is
        overwritten.

        Args:
            cluster_name: Cluster name (see `sky status`)
            ips: List of public IP addresses in the cluster. First IP is head
              node.
            auth_config: read_yaml(handle.cluster_yaml)['auth']
        """
        username = auth_config['ssh_user']
        key_path = os.path.expanduser(auth_config['ssh_private_key'])
        host_name = cluster_name
        sky_autogen_comment = ('# Added by sky (use `sky stop/down '
                               f'{cluster_name}` to remove)')
        overwrite = False
        overwrite_begin_idx = None
        ip = ips[0]

        config_path = os.path.expanduser(cls.ssh_conf_path)
        if os.path.exists(config_path):
            with open(config_path) as f:
                config = f.readlines()

            # If an existing config with `cluster_name` exists, raise a warning.
            for i, line in enumerate(config):
                if line.strip() == f'Host {cluster_name}':
                    prev_line = config[i - 1] if i - 1 > 0 else ''
                    if prev_line.strip().startswith(sky_autogen_comment):
                        overwrite = True
                        overwrite_begin_idx = i - 1
                    else:
                        logger.warning(f'{cls.ssh_conf_path} contains '
                                       f'host named {cluster_name}.')
                        host_name = ip
                        logger.warning(f'Using {ip} to identify host instead.')

                if line.strip() == f'Host {ip}':
                    prev_line = config[i - 1] if i - 1 > 0 else ''
                    if prev_line.strip().startswith(sky_autogen_comment):
                        overwrite = True
                        overwrite_begin_idx = i - 1
        else:
            config = ['\n']
            with open(config_path, 'w') as f:
                f.writelines(config)
            os.chmod(config_path, 0o644)

        codegen = cls._get_generated_config(sky_autogen_comment, host_name, ip,
                                            username, key_path)

        # Add (or overwrite) the new config.
        if overwrite:
            assert overwrite_begin_idx is not None
            updated_lines = codegen.splitlines(keepends=True) + ['\n']
            config[overwrite_begin_idx:overwrite_begin_idx +
                   len(updated_lines)] = updated_lines
            with open(config_path, 'w') as f:
                f.write(''.join(config).strip())
                f.write('\n' * 2)
        else:
            with open(config_path, 'a') as f:
                if len(config) > 0 and config[-1] != '\n':
                    f.write('\n')
                f.write(codegen)
                f.write('\n')

        with open(config_path, 'r+') as f:
            config = f.readlines()
            if config[-1] != '\n':
                f.write('\n')

        if len(ips) > 1:
            SSHConfigHelper._add_multinode_config(cluster_name, ips[1:],
                                                  auth_config)

    @classmethod
    def _add_multinode_config(
        cls,
        cluster_name: str,
        external_worker_ips: List[str],
        auth_config: Dict[str, str],
    ):
        username = auth_config['ssh_user']
        key_path = os.path.expanduser(auth_config['ssh_private_key'])
        host_name = cluster_name
        sky_autogen_comment = ('# Added by sky (use `sky stop/down '
                               f'{cluster_name}` to remove)')

        # Ensure stableness of the aliases worker-<i> by sorting based on
        # public IPs.
        external_worker_ips = list(sorted(external_worker_ips))

        overwrites = [False] * len(external_worker_ips)
        overwrite_begin_idxs: List[Optional[int]] = [None
                                                    ] * len(external_worker_ips)
        codegens: List[Optional[str]] = [None] * len(external_worker_ips)
        worker_names = []
        extra_path_name = cls.ssh_multinode_path.format(cluster_name)

        for idx in range(len(external_worker_ips)):
            worker_names.append(cluster_name + f'-worker{idx+1}')

        config_path = os.path.expanduser(cls.ssh_conf_path)
        with open(config_path) as f:
            config = f.readlines()

        extra_config_path = os.path.expanduser(extra_path_name)
        os.makedirs(os.path.dirname(extra_config_path), exist_ok=True)
        if not os.path.exists(extra_config_path):
            extra_config = ['\n']
            with open(extra_config_path, 'w') as f:
                f.writelines(extra_config)
        else:
            with open(extra_config_path) as f:
                extra_config = f.readlines()

        # Handle Include on top of Config file
        include_str = f'Include {extra_config_path}'
        for i, line in enumerate(config):
            config_str = line.strip()
            if config_str == include_str:
                break
            # Did not find Include string
            if 'Host' in config_str:
                with open(config_path, 'w') as f:
                    config.insert(0, '\n')
                    config.insert(0, include_str + '\n')
                    config.insert(0, sky_autogen_comment + '\n')
                    f.write(''.join(config).strip())
                    f.write('\n' * 2)
                break

        with open(config_path) as f:
            config = f.readlines()

        # Check if ~/.ssh/config contains existing names
        host_lines = [f'Host {c_name}' for c_name in worker_names]
        for i, line in enumerate(config):
            if line.strip() in host_lines:
                idx = host_lines.index(line.strip())
                prev_line = config[i - 1] if i > 0 else ''
                logger.warning(f'{cls.ssh_conf_path} contains '
                               f'host named {worker_names[idx]}.')
                host_name = external_worker_ips[idx]
                logger.warning(f'Using {host_name} to identify host instead.')
                codegens[idx] = cls._get_generated_config(
                    sky_autogen_comment, host_name, external_worker_ips[idx],
                    username, key_path)

        # All workers go to SKY_USER_FILE_PATH/ssh/{cluster_name}
        for i, line in enumerate(extra_config):
            if line.strip() in host_lines:
                idx = host_lines.index(line.strip())
                prev_line = extra_config[i - 1] if i > 0 else ''
                if prev_line.strip().startswith(sky_autogen_comment):
                    host_name = worker_names[idx]
                    overwrites[idx] = True
                    overwrite_begin_idxs[idx] = i - 1
                codegens[idx] = cls._get_generated_config(
                    sky_autogen_comment, host_name, external_worker_ips[idx],
                    username, key_path)

        # This checks if all codegens have been created.
        for idx, ip in enumerate(external_worker_ips):
            if not codegens[idx]:
                codegens[idx] = cls._get_generated_config(
                    sky_autogen_comment, worker_names[idx], ip, username,
                    key_path)

        for idx in range(len(external_worker_ips)):
            # Add (or overwrite) the new config.
            overwrite = overwrites[idx]
            overwrite_begin_idx = overwrite_begin_idxs[idx]
            codegen = codegens[idx]
            assert codegen is not None, (codegens, idx)
            if overwrite:
                assert overwrite_begin_idx is not None
                updated_lines = codegen.splitlines(keepends=True) + ['\n']
                extra_config[overwrite_begin_idx:overwrite_begin_idx +
                             len(updated_lines)] = updated_lines
                with open(extra_config_path, 'w') as f:
                    f.write(''.join(extra_config).strip())
                    f.write('\n' * 2)
            else:
                with open(extra_config_path, 'a') as f:
                    f.write(codegen)
                    f.write('\n')

        # Add trailing new line at the end of the file if it doesn't exit
        with open(extra_config_path, 'r+') as f:
            extra_config = f.readlines()
            if extra_config[-1] != '\n':
                f.write('\n')

    @classmethod
    @timeline.FileLockEvent(ssh_conf_lock_path)
    def remove_cluster(
        cls,
        cluster_name: str,
        ip: str,
        auth_config: Dict[str, str],
    ):
        """Remove authentication information for cluster from local SSH config.

        If no existing host matching the provided specification is found, then
        nothing is removed.

        Args:
            ip: Head node's IP address.
            auth_config: read_yaml(handle.cluster_yaml)['auth']
        """
        username = auth_config['ssh_user']
        config_path = os.path.expanduser(cls.ssh_conf_path)
        if not os.path.exists(config_path):
            return

        with open(config_path) as f:
            config = f.readlines()

        start_line_idx = None
        # Scan the config for the cluster name.
        for i, line in enumerate(config):
            next_line = config[i + 1] if i + 1 < len(config) else ''
            if (line.strip() == f'HostName {ip}' and
                    next_line.strip() == f'User {username}'):
                start_line_idx = i - 1
                break

        if start_line_idx is None:  # No config to remove.
            return

        # Scan for end of previous config.
        cursor = start_line_idx
        while cursor > 0 and len(config[cursor].strip()) > 0:
            cursor -= 1
        prev_end_line_idx = cursor

        # Scan for end of the cluster config.
        end_line_idx = None
        cursor = start_line_idx + 1
        start_line_idx -= 1  # remove auto-generated comment
        while cursor < len(config):
            if config[cursor].strip().startswith(
                    '# ') or config[cursor].strip().startswith('Host '):
                end_line_idx = cursor
                break
            cursor += 1

        # Remove sky-generated config and update the file.
        config[prev_end_line_idx:end_line_idx] = [
            '\n'
        ] if end_line_idx is not None else []
        with open(config_path, 'w') as f:
            f.write(''.join(config).strip())
            f.write('\n' * 2)

        SSHConfigHelper._remove_multinode_config(cluster_name)

    @classmethod
    def _remove_multinode_config(
        cls,
        cluster_name: str,
    ):
        config_path = os.path.expanduser(cls.ssh_conf_path)
        if not os.path.exists(config_path):
            return

        extra_path_name = cls.ssh_multinode_path.format(cluster_name)
        extra_config_path = os.path.expanduser(extra_path_name)
        common_utils.remove_file_if_exists(extra_config_path)

        # Delete include statement
        sky_autogen_comment = ('# Added by sky (use `sky stop/down '
                               f'{cluster_name}` to remove)')
        with open(config_path) as f:
            config = f.readlines()

        for i, line in enumerate(config):
            config_str = line.strip()
            if f'Include {extra_config_path}' in config_str:
                with open(config_path, 'w') as f:
                    if i < len(config) - 1 and config[i + 1] == '\n':
                        del config[i + 1]
                    # Delete Include string
                    del config[i]
                    # Delete Sky Autogen Comment
                    if i > 0 and sky_autogen_comment in config[i - 1].strip():
                        del config[i - 1]
                    f.write(''.join(config))
                break
            if 'Host' in config_str:
                break


def _replace_yaml_dicts(new_yaml: str, old_yaml: str,
                        key_names: Set[str]) -> str:
    """Replaces 'new' with 'old' for all keys in key_names.

    The replacement will be applied recursively and only for the blocks
    with the key in key_names, and have the same ancestors in both 'new'
    and 'old' YAML tree.
    """

    def _restore_block(new_block: Dict[str, Any], old_block: Dict[str, Any]):
        for key, value in new_block.items():
            if key in key_names:
                if key in old_block:
                    new_block[key] = old_block[key]
                else:
                    del new_block[key]
            elif isinstance(value, dict):
                if key in old_block:
                    _restore_block(value, old_block[key])

    new_config = yaml.safe_load(new_yaml)
    old_config = yaml.safe_load(old_yaml)
    _restore_block(new_config, old_config)
    return common_utils.dump_yaml_str(new_config)


# TODO: too many things happening here - leaky abstraction. Refactor.
@timeline.event
def write_cluster_config(
        to_provision: 'resources.Resources',
        num_nodes: int,
        cluster_config_template: str,
        cluster_name: str,
        local_wheel_path: pathlib.Path,
        wheel_hash: str,
        region: Optional[clouds.Region] = None,
        zones: Optional[List[clouds.Zone]] = None,
        dryrun: bool = False,
        keep_launch_fields_in_existing_config: bool = True) -> Dict[str, str]:
    """Fills in cluster configuration templates and writes them out.

    Returns: {provisioner: path to yaml, the provisioning spec}.
      'provisioner' can be
        - 'ray'
        - 'tpu-create-script' (if TPU is requested)
        - 'tpu-delete-script' (if TPU is requested)
    Raises:
        ResourceUnavailableError: if the region/zones requested does not appear
            in the catalog.
    """
    # task.best_resources may not be equal to to_provision if the user
    # is running a job with less resources than the cluster has.
    cloud = to_provision.cloud
    # This can raise a ResourceUnavailableError, when the region/zones requested
    # does not appear in the catalog. It can be triggered when the user changed
    # the catalog file, while there is a cluster in the removed region/zone.
    # TODO(zhwu): We should change the exception type to a more specific one,
    # as the ResourceUnavailableError is overly used. Also, it would be better
    # to move the check out of this function, i.e. the caller should be
    # responsible for the validation.
    resources_vars = cloud.make_deploy_resources_variables(
        to_provision, region, zones)
    config_dict = {}

    azure_subscription_id = None
    if isinstance(cloud, clouds.Azure):
        azure_subscription_id = cloud.get_project_id(dryrun=dryrun)

    gcp_project_id = None
    if isinstance(cloud, clouds.GCP):
        gcp_project_id = cloud.get_project_id(dryrun=dryrun)

    assert cluster_name is not None
    credentials = sky_check.get_cloud_credential_file_mounts()

    ip_list = None
    auth_config = {'ssh_private_key': auth.PRIVATE_SSH_KEY_PATH}
    if isinstance(cloud, clouds.Local):
        ip_list = onprem_utils.get_local_ips(cluster_name)
        auth_config = onprem_utils.get_local_auth_config(cluster_name)
    region_name = resources_vars.get('region')

    yaml_path = _get_yaml_path_from_cluster_name(cluster_name)

    # Use a tmp file path to avoid incomplete YAML file being re-used in the
    # future.
    tmp_yaml_path = yaml_path + '.tmp'
    tmp_yaml_path = fill_template(
        cluster_config_template,
        dict(
            resources_vars,
            **{
                'cluster_name': cluster_name,
                'num_nodes': num_nodes,
                'disk_size': to_provision.disk_size,
                # If the current code is run by controller, propagate the real
                # calling user which should've been passed in as the
                # SKYPILOT_USER env var (see spot-controller.yaml.j2).
                'user': os.environ.get('SKYPILOT_USER', getpass.getuser()),

                # AWS only:
                # Temporary measure, as deleting per-cluster SGs is too slow.
                # See https://github.com/skypilot-org/skypilot/pull/742.
                # Generate the name of the security group we're looking for.
                # (username, last 4 chars of hash of hostname): for uniquefying
                # users on shared-account cloud providers. Using uuid.getnode()
                # is incorrect; observed to collide on Macs.
                'security_group': f'sky-sg-{common_utils.user_and_hostname_hash()}',
                # Azure only.
                'azure_subscription_id': azure_subscription_id,
                'resource_group': f'{cluster_name}-{region_name}',
                # GCP only.
                'gcp_project_id': gcp_project_id,
                # Ray version.
                'ray_version': constants.SKY_REMOTE_RAY_VERSION,
                # Cloud credentials for cloud storage.
                'credentials': credentials,
                # Sky remote utils.
                'sky_remote_path': SKY_REMOTE_PATH,
                'sky_local_path': str(local_wheel_path),
                # Add yaml file path to the template variables.
                'sky_ray_yaml_remote_path': SKY_RAY_YAML_REMOTE_PATH,
                'sky_ray_yaml_local_path':
                    tmp_yaml_path
                    if not isinstance(cloud, clouds.Local) else yaml_path,
                'sky_version': str(version.parse(sky.__version__)),
                'sky_wheel_hash': wheel_hash,
                # Local IP handling (optional).
                'head_ip': None if ip_list is None else ip_list[0],
                'worker_ips': None if ip_list is None else ip_list[1:],
                # Authentication (optional).
                **auth_config,
            }),
        output_path=tmp_yaml_path)
    config_dict['cluster_name'] = cluster_name
    config_dict['ray'] = yaml_path
    if dryrun:
        # If dryrun, return the unfinished tmp yaml path.
        config_dict['ray'] = tmp_yaml_path
        return config_dict
    _add_auth_to_cluster_config(cloud, tmp_yaml_path)
    # Delay the optimization of the config until the authentication files is added.
    if not isinstance(cloud, clouds.Local):
        # Only optimize the file mounts for public clouds now, as local has not
        # been fully tested yet.
        _optimize_file_mounts(tmp_yaml_path)

    # Restore the old yaml content for backward compatibility.
    if os.path.exists(yaml_path) and keep_launch_fields_in_existing_config:
        with open(yaml_path, 'r') as f:
            old_yaml_content = f.read()
        with open(tmp_yaml_path, 'r') as f:
            new_yaml_content = f.read()
        restored_yaml_content = _replace_yaml_dicts(
            new_yaml_content, old_yaml_content,
            _RAY_YAML_KEYS_TO_RESTORE_FOR_BACK_COMPATIBILITY)
        with open(tmp_yaml_path, 'w') as f:
            f.write(restored_yaml_content)

    # Rename the tmp file to the final YAML path.
    os.rename(tmp_yaml_path, yaml_path)

    usage_lib.messages.usage.update_ray_yaml(yaml_path)
    # For TPU nodes. TPU VMs do not need TPU_NAME.
    if (resources_vars.get('tpu_type') is not None and
            resources_vars.get('tpu_vm') is None):
        tpu_name = resources_vars.get('tpu_name')
        if tpu_name is None:
            tpu_name = cluster_name

        user_file_dir = os.path.expanduser(f'{SKY_USER_FILE_PATH}/')
        scripts = tuple(
            fill_template(
                template_name,
                dict(
                    resources_vars, **{
                        'tpu_name': tpu_name,
                        'gcp_project_id': gcp_project_id,
                    }),
                # Use new names for TPU scripts so that different runs can use
                # different TPUs.  Put in SKY_USER_FILE_PATH to be consistent
                # with cluster yamls.
                output_path=os.path.join(user_file_dir, template_name).replace(
                    '.sh.j2', f'.{cluster_name}.sh'),
            ) for template_name in
            ['gcp-tpu-create.sh.j2', 'gcp-tpu-delete.sh.j2'])
        config_dict['tpu-create-script'] = scripts[0]
        config_dict['tpu-delete-script'] = scripts[1]
        config_dict['tpu_name'] = tpu_name
    return config_dict


def _add_auth_to_cluster_config(cloud: clouds.Cloud, cluster_config_file: str):
    """Adds SSH key info to the cluster config.

    This function's output removes comments included in the jinja2 template.
    """
    config = common_utils.read_yaml(cluster_config_file)
    # Check the availability of the cloud type.
    if isinstance(cloud, clouds.AWS):
        config = auth.setup_aws_authentication(config)
    elif isinstance(cloud, clouds.GCP):
        config = auth.setup_gcp_authentication(config)
    elif isinstance(cloud, clouds.Azure):
        config = auth.setup_azure_authentication(config)
    else:
        assert isinstance(cloud, clouds.Local), cloud
        # Local cluster case, authentication is already filled by the user
        # in the local cluster config (in ~/.sky/local/...). There is no need
        # for Sky to generate authentication.
        pass
    common_utils.dump_yaml(cluster_config_file, config)


def get_run_timestamp() -> str:
    return 'sky-' + datetime.now().strftime('%Y-%m-%d-%H-%M-%S-%f')


def get_timestamp_from_run_timestamp(run_timestamp: str) -> float:
    return datetime.strptime(
        run_timestamp.partition('-')[2], '%Y-%m-%d-%H-%M-%S-%f').timestamp()


@timeline.event
def wait_until_ray_cluster_ready(
    cluster_config_file: str,
    num_nodes: int,
    log_path: str,
    is_local_cloud: bool = False,
    nodes_launching_progress_timeout: Optional[int] = None,
) -> bool:
    """Returns whether the entire ray cluster is ready."""
    if num_nodes <= 1:
        return True

    # Manually fetching head ip instead of using `ray exec` to avoid the bug
    # that `ray exec` fails to connect to the head node after some workers
    # launched especially for Azure.
    try:
        head_ip = query_head_ip_with_retries(
            cluster_config_file, max_attempts=WAIT_HEAD_NODE_IP_MAX_ATTEMPTS)
    except RuntimeError as e:
        logger.error(e)
        return False  # failed

    ssh_credentials = ssh_credential_from_yaml(cluster_config_file)
    last_nodes_so_far = 0
    start = time.time()
    runner = command_runner.SSHCommandRunner(head_ip, **ssh_credentials)
    with console.status('[bold cyan]Waiting for workers...') as worker_status:
        while True:
            rc, output, stderr = runner.run('ray status',
                                            log_path=log_path,
                                            stream_logs=False,
                                            require_outputs=True,
                                            separate_stderr=True)
            subprocess_utils.handle_returncode(
                rc, 'ray status', 'Failed to run ray status on head node.',
                stderr)
            logger.debug(output)

            # Workers that are ready
            ready_workers = 0
            # On-prem/local case is handled differently.
            # `ray status` produces different output for local case, and
            # we poll for number of nodes launched instead of counting for
            # head and number of worker nodes separately (it is impossible
            # to distinguish between head and worker node for local case).
            if is_local_cloud:
                result = _LAUNCHED_LOCAL_WORKER_PATTERN.findall(output)
                # In the local case, ready_workers mean the total number
                # of nodes launched, including head.
                ready_workers = len(result)
            else:
                result = _LAUNCHED_WORKER_PATTERN.findall(output)
                if len(result) == 0:
                    ready_workers = 0
                else:
                    assert len(result) == 1, result
                    ready_workers = int(result[0])

            result = _LAUNCHED_HEAD_PATTERN.findall(output)
            ready_head = 0
            if result:
                assert len(result) == 1, result
                ready_head = int(result[0])
                assert ready_head <= 1, ready_head

            worker_status.update('[bold cyan]'
                                 f'{ready_workers} out of {num_nodes - 1} '
                                 'workers ready')

            # In the local case, ready_head=0 and ready_workers=num_nodes
            # This is because there is no matching regex for _LAUNCHED_HEAD_PATTERN.
            if ready_head + ready_workers == num_nodes:
                # All nodes are up.
                break

            # Pending workers that have been launched by ray up.
            found_ips = _LAUNCHING_IP_PATTERN.findall(output)
            pending_workers = len(found_ips)

            # TODO(zhwu): Handle the case where the following occurs, where ray
            # cluster is not correctly started on the cluster.
            # Pending:
            #  172.31.9.121: ray.worker.default, uninitialized
            nodes_so_far = ready_head + ready_workers + pending_workers

            # Check the number of nodes that are fetched. Timeout if no new
            # nodes fetched in a while (nodes_launching_progress_timeout),
            # though number of nodes_so_far is still not as expected.
            if nodes_so_far > last_nodes_so_far:
                # Reset the start time if the number of launching nodes
                # changes, i.e. new nodes are launched.
                logger.debug('Reset start time, as new nodes are launched. '
                             f'({last_nodes_so_far} -> {nodes_so_far})')
                start = time.time()
                last_nodes_so_far = nodes_so_far
            elif (nodes_launching_progress_timeout is not None and
                  time.time() - start > nodes_launching_progress_timeout and
                  nodes_so_far != num_nodes):
                worker_status.stop()
                logger.error(
                    'Timed out: waited for more than '
                    f'{nodes_launching_progress_timeout} seconds for new '
                    'workers to be provisioned, but no progress.')
                return False  # failed

            if '(no pending nodes)' in output and '(no failures)' in output:
                # Bug in ray autoscaler: e.g., on GCP, if requesting 2 nodes
                # that GCP can satisfy only by half, the worker node would be
                # forgotten. The correct behavior should be for it to error out.
                worker_status.stop()
                logger.error(
                    'Failed to launch multiple nodes on '
                    'GCP due to a nondeterministic bug in ray autoscaler.')
                return False  # failed
            time.sleep(10)
    return True  # success


def ssh_credential_from_yaml(cluster_yaml: str) -> Dict[str, str]:
    """Returns ssh_user, ssh_private_key and ssh_control name."""
    config = common_utils.read_yaml(cluster_yaml)
    auth_section = config['auth']
    ssh_user = auth_section['ssh_user'].strip()
    ssh_private_key = auth_section.get('ssh_private_key')
    ssh_control_name = config.get('cluster_name', '__default__')
    return {
        'ssh_user': ssh_user,
        'ssh_private_key': ssh_private_key,
        'ssh_control_name': ssh_control_name
    }


def parallel_data_transfer_to_nodes(
    runners: List[command_runner.SSHCommandRunner],
    source: Optional[str],
    target: str,
    cmd: Optional[str],
    run_rsync: bool,
    *,
    action_message: str,
    # Advanced options.
    log_path: str = os.devnull,
    stream_logs: bool = False,
):
    """Runs a command on all nodes and optionally runs rsync from src->dst.

    Args:
        runners: A list of SSHCommandRunner objects that represent multiple nodes.
        source: str; Source for rsync on local node
        target: str; Destination on remote node for rsync
        cmd: str; Command to be executed on all nodes
        action_message: str; Message to be printed while the command runs
        log_path: str; Path to the log file
        stream_logs: bool; Whether to stream logs to stdout
    """
    fore = colorama.Fore
    style = colorama.Style

    origin_source = source

    def _sync_node(runner: 'command_runner.SSHCommandRunner') -> None:
        if cmd is not None:
            rc, stdout, stderr = runner.run(cmd,
                                            log_path=log_path,
                                            stream_logs=stream_logs,
                                            require_outputs=True)
            subprocess_utils.handle_returncode(
                rc,
                cmd,
                f'Failed to run command before rsync {origin_source} -> {target}.',
                stderr=stdout + stderr)

        if run_rsync:
            assert source is not None
            # TODO(zhwu): Optimize for large amount of files.
            # zip / transfer / unzip
            runner.rsync(
                source=source,
                target=target,
                up=True,
                log_path=log_path,
                stream_logs=stream_logs,
            )

    num_nodes = len(runners)
    plural = 's' if num_nodes > 1 else ''
    message = (f'{fore.CYAN}{action_message} (to {num_nodes} node{plural})'
               f': {style.BRIGHT}{origin_source}{style.RESET_ALL} -> '
               f'{style.BRIGHT}{target}{style.RESET_ALL}')
    logger.info(message)
    with safe_console_status(f'[bold cyan]{action_message}[/]'):
        subprocess_utils.run_in_parallel(_sync_node, runners)


def check_local_gpus() -> bool:
    """Checks if GPUs are available locally.

    Returns whether GPUs are available on the local machine by checking
    if nvidia-smi is installed and returns zero return code.

    Returns True if nvidia-smi is installed and returns zero return code,
    False if not.
    """
    is_functional = False
    installation_check = subprocess.run(['which', 'nvidia-smi'],
                                        stdout=subprocess.DEVNULL,
                                        stderr=subprocess.DEVNULL,
                                        check=False)
    is_installed = installation_check.returncode == 0
    if is_installed:
        execution_check = subprocess.run(['nvidia-smi'],
                                         stdout=subprocess.DEVNULL,
                                         stderr=subprocess.DEVNULL,
                                         check=False)
        is_functional = execution_check.returncode == 0
    return is_functional


def generate_cluster_name():
    # TODO: change this ID formatting to something more pleasant.
    # User name is helpful in non-isolated accounts, e.g., GCP, Azure.
    return f'sky-{uuid.uuid4().hex[:4]}-{get_cleaned_username()}'


def get_cleaned_username() -> str:
    """Cleans the current username to be used as part of a cluster name.

    Clean up includes:
     1. Making all characters lowercase
     2. Removing any non-alphanumeric characters (excluding hyphens)
     3. Removing any numbers and/or hyphens at the start of the username.
     4. Removing any hyphens at the end of the username

    e.g. 1SkY-PiLot2- becomes sky-pilot2.

    Returns:
      A cleaned username that will pass the regex in check_cluster_name_is_valid().
    """
    username = getpass.getuser()
    username = username.lower()
    username = re.sub(r'[^a-z0-9-]', '', username)
    username = re.sub(r'^[0-9-]+', '', username)
    username = re.sub(r'-$', '', username)
    return username


def query_head_ip_with_retries(cluster_yaml: str, max_attempts: int = 1) -> str:
    """Returns the ip of the head node from yaml file."""
    backoff = common_utils.Backoff(initial_backoff=5, max_backoff_factor=5)
    for i in range(max_attempts):
        try:
            full_cluster_yaml = str(pathlib.Path(cluster_yaml).expanduser())
            out = subprocess_utils.run(
                f'ray get-head-ip {full_cluster_yaml!r}',
                stdout=subprocess.PIPE,
                stderr=subprocess.DEVNULL).stdout.decode().strip()
            head_ips = re.findall(IP_ADDR_REGEX, out)
            assert 1 == len(head_ips), out
            head_ip = head_ips[0]
            break
        except subprocess.CalledProcessError as e:
            if i == max_attempts - 1:
                raise RuntimeError('Failed to get head ip') from e
            # Retry if the cluster is not up yet.
            logger.debug('Retrying to get head ip.')
            time.sleep(backoff.current_backoff())
    return head_ip


@timeline.event
def get_node_ips(
        cluster_yaml: str,
        expected_num_nodes: int,
        handle: Optional[
            'cloud_vm_ray_backend.CloudVmRayBackend.ResourceHandle'] = None,
        head_ip_max_attempts: int = 1,
        worker_ip_max_attempts: int = 1,
        get_internal_ips: bool = False) -> List[str]:
    """Returns the IPs of all nodes in the cluster, with head node at front."""
    # When ray up launches TPU VM Pod, Pod workers (except for the head)
    # won't be connected to Ray cluster. Thus "ray get-worker-ips"
    # won't work and we need to query the node IPs with gcloud as
    # implmented in _get_tpu_vm_pod_ips.
    ray_config = common_utils.read_yaml(cluster_yaml)
    use_tpu_vm = ray_config['provider'].get('_has_tpus', False)
    if use_tpu_vm:
        assert expected_num_nodes == 1, 'TPU VM only supports single node for now.'
        assert handle is not None, 'handle is required for TPU VM.'
        try:
            ips = _get_tpu_vm_pod_ips(ray_config, get_internal_ips)
        except exceptions.CommandError as e:
            raise exceptions.FetchIPError(
                exceptions.FetchIPError.Reason.HEAD) from e
        if len(ips) != tpu_utils.get_num_tpu_devices(handle.launched_resources):
            raise exceptions.FetchIPError(exceptions.FetchIPError.Reason.HEAD)
        return ips

    if get_internal_ips:
        with tempfile.NamedTemporaryFile(mode='w', delete=False) as f:
            ray_config['provider']['use_internal_ips'] = True
            yaml.dump(ray_config, f)
            cluster_yaml = f.name

    # Check the network connection first to avoid long hanging time for
    # ray get-head-ip below, if a long-lasting network connection failure
    # happens.
    check_network_connection()
    try:
        head_ip = query_head_ip_with_retries(cluster_yaml,
                                             max_attempts=head_ip_max_attempts)
    except RuntimeError as e:
        raise exceptions.FetchIPError(
            exceptions.FetchIPError.Reason.HEAD) from e
    head_ip_list = [head_ip]
    if expected_num_nodes > 1:
        backoff = common_utils.Backoff(initial_backoff=5, max_backoff_factor=5)

        for retry_cnt in range(worker_ip_max_attempts):
            try:
                full_cluster_yaml = str(pathlib.Path(cluster_yaml).expanduser())
                proc = subprocess_utils.run(
                    f'ray get-worker-ips {full_cluster_yaml!r}',
                    stdout=subprocess.PIPE,
                    stderr=subprocess.PIPE)
                out = proc.stdout.decode()
                break
            except subprocess.CalledProcessError as e:
                if retry_cnt == worker_ip_max_attempts - 1:
                    raise exceptions.FetchIPError(
                        exceptions.FetchIPError.Reason.WORKER) from e
                # Retry if the ssh is not ready for the workers yet.
                backoff_time = backoff.current_backoff()
                logger.debug('Retrying to get worker ip '
                             f'[{retry_cnt}/{worker_ip_max_attempts}] in '
                             f'{backoff_time} seconds.')
                time.sleep(backoff_time)
        worker_ips = re.findall(IP_ADDR_REGEX, out)
        # Ray Autoscaler On-prem Bug: ray-get-worker-ips outputs nothing!
        # Workaround: List of IPs are shown in Stderr
        cluster_name = os.path.basename(cluster_yaml).split('.')[0]
        if ((handle is not None and hasattr(handle, 'local_handle') and
             handle.local_handle is not None) or
                onprem_utils.check_if_local_cloud(cluster_name)):
            out = proc.stderr.decode()
            worker_ips = re.findall(IP_ADDR_REGEX, out)
            # Remove head ip from worker ip list.
            for i, ip in enumerate(worker_ips):
                if ip == head_ip_list[0]:
                    del worker_ips[i]
                    break
        if len(worker_ips) != expected_num_nodes - 1:
            raise exceptions.FetchIPError(exceptions.FetchIPError.Reason.WORKER)
    else:
        worker_ips = []
    return head_ip_list + worker_ips


@timeline.event
def _get_tpu_vm_pod_ips(ray_config: Dict[str, Any],
                        get_internal_ips: bool = False) -> List[str]:
    """Returns the IPs of all TPU VM Pod workers using gcloud."""

    cluster_name = ray_config['cluster_name']
    zone = ray_config['provider']['availability_zone']
    query_cmd = (f'gcloud compute tpus tpu-vm list --filter='
                 f'\\(labels.ray-cluster-name={cluster_name}\\) '
                 f'--zone={zone} --format=value\\(name\\)')
    returncode, stdout, stderr = log_lib.run_with_log(query_cmd,
                                                      '/dev/null',
                                                      shell=True,
                                                      stream_logs=False,
                                                      require_outputs=True)
    subprocess_utils.handle_returncode(
        returncode,
        query_cmd,
        'Failed to run gcloud to get TPU VM IDs.',
        stderr=stdout + stderr)
    if len(stdout) == 0:
        logger.debug('No TPU VMs found with cluster name '
                     f'{cluster_name} in zone {zone}.')
    if len(stdout.splitlines()) > 1:
        # Rare case, this could mean resource leakage. Hint user.
        logger.warning('Found more than one TPU VM/Pod with the same cluster '
                       f'name {cluster_name} in zone {zone}.')

    all_ips = []
    for tpu_id in stdout.splitlines():
        tpuvm_cmd = (f'gcloud compute tpus tpu-vm describe {tpu_id}'
                     f' --zone {zone} --format=json')
        returncode, stdout, stderr = log_lib.run_with_log(tpuvm_cmd,
                                                          os.devnull,
                                                          shell=True,
                                                          stream_logs=False,
                                                          require_outputs=True)
        subprocess_utils.handle_returncode(
            returncode,
            tpuvm_cmd,
            'Failed to run gcloud tpu-vm describe.',
            stderr=stdout + stderr)

        tpuvm_json = json.loads(stdout)
        if tpuvm_json['state'] != 'READY':
            # May be a leaked preempted resource, or terminated by user in the
            # console.
            ux_utils.console_newline()
            logger.warning(f'TPU VM {tpu_id} is not in READY state. '
                           'Skipping...')
            continue

        if not get_internal_ips:
            ips = [
                endpoint['accessConfig']['externalIp']
                for endpoint in tpuvm_json['networkEndpoints']
            ]
        else:
            ips = [
                endpoint['ipAddress']
                for endpoint in tpuvm_json['networkEndpoints']
            ]
        all_ips.extend(ips)

    return all_ips


@timeline.event
def get_head_ip(
    handle: 'cloud_vm_ray_backend.CloudVmRayBackend.ResourceHandle',
    use_cached_head_ip: bool = True,
    max_attempts: int = 1,
) -> str:
    """Returns the ip of the head node."""
    if use_cached_head_ip:
        if handle.head_ip is None:
            # This happens for INIT clusters (e.g., exit 1 in setup).
            with ux_utils.print_exception_no_traceback():
                raise ValueError(
                    'Cluster\'s head IP not found; is it up? To fix: '
                    'run a successful launch first (`sky launch`) to ensure'
                    ' the cluster status is UP (`sky status`).')
        head_ip = handle.head_ip
    else:
        head_ip = query_head_ip_with_retries(handle.cluster_yaml, max_attempts)
    return head_ip


def check_network_connection():
    # Tolerate 3 retries as it is observed that connections can fail.
    adapter = adapters.HTTPAdapter(max_retries=retry_lib.Retry(total=3))
    http = requests.Session()
    http.mount('https://', adapter)
    http.mount('http://', adapter)
    try:
        http.head(_TEST_IP, timeout=3)
    except requests.Timeout as e:
        raise exceptions.NetworkError(
            'Could not refresh the cluster. Network seems down.') from e


def _process_cli_query(
    cloud: str, cluster: str, query_cmd: str, deliminiator: str,
    status_map: Dict[str, global_user_state.ClusterStatus]
) -> List[global_user_state.ClusterStatus]:
    """Run the cloud CLI query and returns cluster status.

    Args:
        cloud: The cloud provider name.
        cluster: The cluster name.
        query_cmd: The cloud CLI query command.
        deliminiator: The deliminiator separating the status in the output
            of the query command.
        status_map: A map from the CLI status string to the corresponding
            global_user_state.ClusterStatus.
    Returns:
        A list of global_user_state.ClusterStatus of all existing nodes in the
        cluster. The list can be empty if none of the nodes in the clusters are
        found, i.e. the nodes are all terminated.
    """
    returncode, stdout, stderr = log_lib.run_with_log(query_cmd,
                                                      '/dev/null',
                                                      require_outputs=True,
                                                      shell=True)
    logger.debug(f'{query_cmd} returned {returncode}.\n'
                 '**** STDOUT ****\n'
                 f'{stdout}\n'
                 '**** STDERR ****\n'
                 f'{stderr}')
    if (cloud == str(clouds.Azure()) and returncode == 2 and
            'argument --ids: expected at least one argument' in stderr):
        # Azure CLI has a returncode 2 when the cluster is not found, as
        # --ids <empty> is passed to the query command. In that case, the
        # cluster should be considered as DOWN.
        return []

    if returncode != 0:
        with ux_utils.print_exception_no_traceback():
            raise exceptions.ClusterStatusFetchingError(
                f'Failed to query {cloud} cluster {cluster!r} status: {stdout + stderr}'
            )

    cluster_status = stdout.strip()
    if cluster_status == '':
        return []
    return [
        status_map[s]
        for s in cluster_status.split(deliminiator)
        if status_map[s] is not None
    ]


def _ray_launch_hash(cluster_name: str, ray_config: Dict[str, Any]) -> Set[str]:
    """Returns a set of Ray launch config hashes, one per node type."""
    # Use the cached Ray launch hashes if they exist.
    metadata = global_user_state.get_cluster_metadata(cluster_name)
    assert metadata is not None, cluster_name
    ray_launch_hashes = metadata.get('ray_launch_hashes', None)
    if ray_launch_hashes is not None:
        logger.debug('Using cached launch_caches')
        return set(ray_launch_hashes)
    with ux_utils.suppress_output():
        ray_config = ray_commands._bootstrap_config(ray_config)  # pylint: disable=protected-access
    # Adopted from https://github.com/ray-project/ray/blob/ray-2.0.1/python/ray/autoscaler/_private/node_launcher.py#L87-L97
    # TODO(zhwu): this logic is duplicated from the ray code above (keep in sync).
    launch_hashes = set()
    head_node_type = ray_config['head_node_type']
    for node_type, node_config in ray_config['available_node_types'].items():
        if node_type == head_node_type:
            launch_config = ray_config.get('head_node', {})
        else:
            launch_config = ray_config.get('worker_nodes', {})
        launch_config = copy.deepcopy(launch_config)

        launch_config.update(node_config['node_config'])
        with ux_utils.suppress_output():
            current_hash = ray_util.hash_launch_conf(launch_config,
                                                     ray_config['auth'])
        launch_hashes.add(current_hash)
    # Cache the launch hashes for the cluster.
    metadata['ray_launch_hashes'] = list(launch_hashes)
    global_user_state.set_cluster_metadata(cluster_name, metadata)
    return launch_hashes


def _query_status_aws(
    cluster: str,
    ray_config: Dict[str, Any],
) -> List[global_user_state.ClusterStatus]:
    status_map = {
        'pending': global_user_state.ClusterStatus.INIT,
        'running': global_user_state.ClusterStatus.UP,
        # TODO(zhwu): stopping and shutting-down could occasionally fail
        # due to internal errors of AWS. We should cover that case.
        'stopping': global_user_state.ClusterStatus.STOPPED,
        'stopped': global_user_state.ClusterStatus.STOPPED,
        'shutting-down': None,
        'terminated': None,
    }
    region = ray_config['provider']['region']
    launch_hashes = _ray_launch_hash(cluster, ray_config)
    hash_filter_str = ','.join(launch_hashes)
    query_cmd = ('aws ec2 describe-instances --filters '
                 f'Name=tag:ray-cluster-name,Values={cluster} '
                 f'Name=tag:ray-launch-config,Values={hash_filter_str} '
                 f'--region {region} '
                 '--query "Reservations[].Instances[].State.Name" '
                 '--output text')
    return _process_cli_query('AWS', cluster, query_cmd, '\t', status_map)


def _query_status_gcp(
    cluster: str,
    ray_config: Dict[str, Any],
) -> List[global_user_state.ClusterStatus]:
    launch_hashes = _ray_launch_hash(cluster, ray_config)
    hash_filter_str = ' '.join(launch_hashes)

    use_tpu_vm = ray_config['provider'].get('_has_tpus', False)
    zone = ray_config['provider'].get('availability_zone', '')
    if use_tpu_vm:
        # TPU VM's state definition is different from compute VM
        # https://cloud.google.com/tpu/docs/reference/rest/v2alpha1/projects.locations.nodes#State # pylint: disable=line-too-long
        status_map = {
            'CREATING': global_user_state.ClusterStatus.INIT,
            'STARTING': global_user_state.ClusterStatus.INIT,
            'RESTARTING': global_user_state.ClusterStatus.INIT,
            'READY': global_user_state.ClusterStatus.UP,
            'REPAIRING': global_user_state.ClusterStatus.INIT,
            # 'STOPPED' in GCP TPU VM means stopped, with disk preserved.
            'STOPPING': global_user_state.ClusterStatus.STOPPED,
            'STOPPED': global_user_state.ClusterStatus.STOPPED,
            'DELETING': None,
            'PREEMPTED': None,
        }
        tpu_utils.check_gcp_cli_include_tpu_vm()
        query_cmd = ('gcloud compute tpus tpu-vm list '
                     f'--zone {zone} '
                     f'--filter="(labels.ray-cluster-name={cluster} AND '
                     f'labels.ray-launch-config=({hash_filter_str}))" '
                     '--format="value(state)"')
    else:
        status_map = {
            'PROVISIONING': global_user_state.ClusterStatus.INIT,
            'STARTING': global_user_state.ClusterStatus.INIT,
            'RUNNING': global_user_state.ClusterStatus.UP,
            'REPAIRING': global_user_state.ClusterStatus.INIT,
            # 'TERMINATED' in GCP means stopped, with disk preserved.
            'STOPPING': global_user_state.ClusterStatus.STOPPED,
            'TERMINATED': global_user_state.ClusterStatus.STOPPED,
            # 'SUSPENDED' in GCP means stopped, with disk and OS memory preserved.
            'SUSPENDING': global_user_state.ClusterStatus.STOPPED,
            'SUSPENDED': global_user_state.ClusterStatus.STOPPED,
        }
        # TODO(zhwu): The status of the TPU attached to the cluster should also be
        # checked, since TPUs are not part of the VMs.
        query_cmd = ('gcloud compute instances list '
                     f'--filter="(labels.ray-cluster-name={cluster} AND '
                     f'labels.ray-launch-config=({hash_filter_str}))" '
                     '--format="value(status)"')
    status_list = _process_cli_query('GCP', cluster, query_cmd, '\n',
                                     status_map)

    # GCP does not clean up preempted TPU VMs. We remove it ourselves.
    # TODO(wei-lin): handle multi-node cases.
    if use_tpu_vm and len(status_list) == 0:
        logger.debug(f'Terminating preempted TPU VM cluster {cluster}')
        backend = backends.CloudVmRayBackend()
        handle = global_user_state.get_handle_from_cluster_name(cluster)
        # Do not use refresh cluster status during teardown, as that will
        # cause inifinite recursion by calling cluster status refresh
        # again.
        # The caller of this function, `_update_cluster_status_no_lock() ->
        # _get_cluster_status_via_cloud_cli()`, will do the post teardown
        # cleanup, which will remove the cluster entry from the status table
        # & the ssh config file.
        backend.teardown_no_lock(handle,
                                 terminate=True,
                                 purge=False,
                                 post_teardown_cleanup=False,
                                 refresh_cluster_status=False)
    return status_list


def _query_status_azure(
    cluster: str,
    ray_config: Dict[str, Any],
) -> List[global_user_state.ClusterStatus]:
    status_map = {
        'VM starting': global_user_state.ClusterStatus.INIT,
        'VM running': global_user_state.ClusterStatus.UP,
        # 'VM stopped' in Azure means Stopped (Allocated), which still bills
        # for the VM.
        'VM stopping': global_user_state.ClusterStatus.INIT,
        'VM stopped': global_user_state.ClusterStatus.INIT,
        # 'VM deallocated' in Azure means Stopped (Deallocated), which does not
        # bill for the VM.
        'VM deallocating': global_user_state.ClusterStatus.STOPPED,
        'VM deallocated': global_user_state.ClusterStatus.STOPPED,
    }
    launch_hashes = _ray_launch_hash(cluster, ray_config)
    hash_filter_str = ', '.join(f'\\"{h}\\"' for h in launch_hashes)
    query_cmd = (
        'az vm show -d --ids $(az vm list --query '
        f'"[?tags.\\"ray-cluster-name\\" == \'{cluster}\' && '
        f'contains(\'[{hash_filter_str}]\', tags.\\"ray-launch-config\\")].id" '
        '-o tsv) --query "powerState" -o tsv')
    # NOTE: Azure cli should be handled carefully. The query command above
    # takes about 1 second to run.
    # An alternative is the following command, but it will take more than
    # 20 seconds to run.
    # query_cmd = (
    #     f'az vm list --show-details --query "['
    #     f'?tags.\\"ray-cluster-name\\" == \'{handle.cluster_name}\' '
    #     '&& tags.\\"ray-node-type\\" == \'head\'].powerState" -o tsv'
    # )
    return _process_cli_query('Azure', cluster, query_cmd, '\t', status_map)


_QUERY_STATUS_FUNCS = {
    'AWS': _query_status_aws,
    'GCP': _query_status_gcp,
    'Azure': _query_status_azure,
}


def check_owner_identity(cluster_name: str) -> None:
    """Check if the current user is the same as the user who created the cluster.

    Raises:
        exceptions.ClusterOwnerIdentityMismatchError: if the current user is not the
          same as the user who created the cluster.
        exceptions.CloudUserIdentityError: if we fail to get the current user
          identity.
    """
    if env_options.Options.SKIP_CLOUD_IDENTITY_CHECK.get():
        return
    record = global_user_state.get_cluster_from_name(cluster_name)
    if record is None:
        return
    handle = record['handle']
    if not isinstance(handle, backends.CloudVmRayBackend.ResourceHandle):
        return

    cloud = handle.launched_resources.cloud
    current_user_identity = cloud.get_current_user_identity()
    owner_identity = record['owner']
    if current_user_identity is None:
        # Skip the check if the cloud does not support user identity.
        return
    # The user identity can be None, if the cluster is created by an older
    # version of SkyPilot. In that case, we set the user identity to the
    # current one.
    # NOTE: a user who upgrades SkyPilot and switches to a new cloud identity
    # immediately without `sky status --refresh` first, will cause a leakage
    # of the existing cluster. We deem this an acceptable tradeoff mainly
    # because multi-identity is not common (at least at the moment).
    if owner_identity is None:
        global_user_state.set_owner_identity_for_cluster(
            cluster_name, current_user_identity)
    elif owner_identity != current_user_identity:
        with ux_utils.print_exception_no_traceback():
            raise exceptions.ClusterOwnerIdentityMismatchError(
                f'{cluster_name!r} ({cloud}) is owned by account '
                f'{owner_identity!r}, but the activated account '
                f'is {current_user_identity!r}.')


def _get_cluster_status_via_cloud_cli(
    handle: 'cloud_vm_ray_backend.CloudVmRayBackend.ResourceHandle'
) -> List[global_user_state.ClusterStatus]:
    """Returns the status of the cluster."""
    resources: sky.Resources = handle.launched_resources
    cloud = resources.cloud
    ray_config = common_utils.read_yaml(handle.cluster_yaml)
    return _QUERY_STATUS_FUNCS[str(cloud)](handle.cluster_name, ray_config)


def _update_cluster_status_no_lock(
        cluster_name: str) -> Optional[Dict[str, Any]]:
    record = global_user_state.get_cluster_from_name(cluster_name)
    if record is None:
        return None
    handle = record['handle']
    if not isinstance(handle, backends.CloudVmRayBackend.ResourceHandle):
        return record

    cluster_name = handle.cluster_name
    try:
        # TODO(zhwu): This function cannot distinguish transient network error
        # in ray's get IPs vs. ray runtime failing.
        external_ips = handle.external_ips(use_cached_ips=False)
        # This happens to a stopped TPU VM as we use gcloud to query the IP.
        if external_ips is None or len(external_ips) == 0:
            raise exceptions.FetchIPError(
                reason=exceptions.FetchIPError.Reason.HEAD)
        if handle.launched_nodes == 1:
            # Check the ray cluster status. We have to check it for single node
            # case, since the get_node_ips() does not require ray cluster to be
            # running.
            ssh_credentials = ssh_credential_from_yaml(handle.cluster_yaml)
            runner = command_runner.SSHCommandRunner(external_ips[0],
                                                     **ssh_credentials)
            returncode = runner.run('ray status', stream_logs=False)
            if returncode:
                raise exceptions.FetchIPError(
                    reason=exceptions.FetchIPError.Reason.HEAD)
        # If we get node ips correctly, the cluster is UP. It is safe to
        # set the status to UP, as the `handle.external_ips` function uses ray
        # to fetch IPs and starting ray is the final step of sky launch.
        record['status'] = global_user_state.ClusterStatus.UP
        global_user_state.add_or_update_cluster(cluster_name,
                                                handle,
                                                ready=True,
                                                is_launch=False)
        return record
    except exceptions.FetchIPError:
        logger.debug('Refreshing status: Failed to get IPs from cluster '
                     f'{cluster_name!r}, trying to fetch from provider.')
    # For all code below, ray fails to get IPs for the cluster.
    node_statuses = _get_cluster_status_via_cloud_cli(handle)

    # If the node_statuses is empty, all the nodes are terminated. We can
    # safely set the cluster status to TERMINATED. This handles the edge case
    # where the cluster is terminated by the user manually through the UI.
    to_terminate = not node_statuses

    # A cluster is considered "abnormal", if not all nodes are TERMINATED or not all
    # nodes are STOPPED. We check that with the following logic:
    #   * not all nodes are terminated and there's at least one node terminated; or
    #   * any of the non-TERMINATED nodes is in a non-STOPPED status.
    #
    # This includes these special cases:
    # All stopped are considered normal and will be cleaned up at the end of the function.
    # Some of the nodes UP should be considered abnormal, because the ray cluster is
    # probably down.
    # The cluster is partially terminated or stopped should be considered abnormal.
    #
    # An abnormal cluster will transition to INIT and have any autostop setting reset.
    is_abnormal = ((0 < len(node_statuses) < handle.launched_nodes) or
                   any(status != global_user_state.ClusterStatus.STOPPED
                       for status in node_statuses))
    if is_abnormal:
        # Reset the autostop to avoid false information with best effort.
        # Side effect: if the status is refreshed during autostopping, the
        # autostop field in the local cache will be reset, even though the
        # cluster will still be correctly stopped.
        try:
            backend = backends.CloudVmRayBackend()
            backend.set_autostop(handle, -1, stream_logs=False)
        except (Exception, SystemExit) as e:  # pylint: disable=broad-except
            logger.debug(
                f'Failed to reset autostop. Due to {common_utils.format_exception(e)}'
            )
        global_user_state.set_cluster_autostop_value(handle.cluster_name,
                                                     -1,
                                                     to_down=False)

        # If the user starts part of a STOPPED cluster, we still need a status to
        # represent the abnormal status. For spot cluster, it can also represent
        # that the cluster is partially preempted.
        # TODO(zhwu): the definition of INIT should be audited/changed.
        # Adding a new status UNHEALTHY for abnormal status can be a choice.
        global_user_state.add_or_update_cluster(cluster_name,
                                                handle,
                                                ready=False,
                                                is_launch=False)
        return global_user_state.get_cluster_from_name(cluster_name)
    # Now is_abnormal is False: either node_statuses is empty or all nodes are STOPPED.
    backend = backends.CloudVmRayBackend()
    backend.post_teardown_cleanup(handle, terminate=to_terminate, purge=False)
    return global_user_state.get_cluster_from_name(cluster_name)


def _update_cluster_status(
        cluster_name: str,
        acquire_per_cluster_status_lock: bool) -> Optional[Dict[str, Any]]:
    """Update the cluster status.

    The cluster status is updated by checking ray cluster and real status from cloud.

    The function will update the cached cluster status in the global state. For the
    design of the cluster status and transition, please refer to the
    sky/design_docs/cluster_status.md

    Args:
        cluster_name: The name of the cluster.
        acquire_per_cluster_status_lock: Whether to acquire the per-cluster lock
            before updating the status.
        need_owner_identity_check: Whether to check the owner identity before updating

    Returns:
        If the cluster is terminated or does not exist, return None.
        Otherwise returns the input record with status and handle potentially updated.

    Raises:
        exceptions.ClusterOwnerIdentityMismatchError: if the current user is not the
          same as the user who created the cluster.
        exceptions.CloudUserIdentityError: if we fail to get the current user
          identity.
        exceptions.ClusterStatusFetchingError: the cluster status cannot be
          fetched from the cloud provider.
    """
    if not acquire_per_cluster_status_lock:
        return _update_cluster_status_no_lock(cluster_name)

    try:
        # TODO(mraheja): remove pylint disabling when filelock
        # version updated
        # pylint: disable=abstract-class-instantiated
        with filelock.FileLock(CLUSTER_STATUS_LOCK_PATH.format(cluster_name),
                               CLUSTER_STATUS_LOCK_TIMEOUT_SECONDS):
            return _update_cluster_status_no_lock(cluster_name)
    except filelock.Timeout:
        logger.debug(
            f'Refreshing status: Failed get the lock for cluster {cluster_name!r}.'
            ' Using the cached status.')
        return global_user_state.get_cluster_from_name(cluster_name)


def _refresh_cluster_record(
        cluster_name: str,
        *,
        force_refresh: bool = False,
        acquire_per_cluster_status_lock: bool = True
) -> Optional[Dict[str, Any]]:
    """Refresh the cluster, and return the possibly updated record.

    This function will also check the owner identity of the cluster, and raise
    exceptions if the current user is not the same as the user who created the
    cluster.

    Args:
        cluster_name: The name of the cluster.
        force_refresh: refresh the cluster status as long as the cluster exists.
        acquire_per_cluster_status_lock: Whether to acquire the per-cluster lock
            before updating the status.

    Returns:
        If the cluster is terminated or does not exist, return None.
        Otherwise returns the cluster record.

    Raises:
        exceptions.ClusterOwnerIdentityMismatchError: if the current user is not the
          same as the user who created the cluster.
        exceptions.CloudUserIdentityError: if we fail to get the current user
          identity.
        exceptions.ClusterStatusFetchingError: the cluster status cannot be
          fetched from the cloud provider.
    """

    record = global_user_state.get_cluster_from_name(cluster_name)
    if record is None:
        return None
    check_owner_identity(cluster_name)

    handle = record['handle']
    if isinstance(handle, backends.CloudVmRayBackend.ResourceHandle):
        use_spot = handle.launched_resources.use_spot
        has_autostop = (
            record['status'] != global_user_state.ClusterStatus.STOPPED and
            record['autostop'] >= 0)
        if force_refresh or has_autostop or use_spot:
            record = _update_cluster_status(
                cluster_name,
                acquire_per_cluster_status_lock=acquire_per_cluster_status_lock)
    return record


@timeline.event
def refresh_cluster_status_handle(
    cluster_name: str,
    *,
    force_refresh: bool = False,
    acquire_per_cluster_status_lock: bool = True,
) -> Tuple[Optional[global_user_state.ClusterStatus],
           Optional[backends.Backend.ResourceHandle]]:
    """Refresh the cluster, and return the possibly updated status and handle.

    This is a wrapper of refresh_cluster_record, which returns the status and
    handle of the cluster.
    Please refer to the docstring of refresh_cluster_record for the details.
    """
    record = _refresh_cluster_record(
        cluster_name,
        force_refresh=force_refresh,
        acquire_per_cluster_status_lock=acquire_per_cluster_status_lock)
    if record is None:
        return None, None
    return record['status'], record['handle']


@typing.overload
def check_cluster_available(
    cluster_name: str,
    *,
    operation: str,
    check_cloud_vm_ray_backend: Literal[True] = True,
) -> 'cloud_vm_ray_backend.CloudVmRayBackend.ResourceHandle':
    ...


@typing.overload
def check_cluster_available(
    cluster_name: str,
    *,
    operation: str,
    check_cloud_vm_ray_backend: Literal[False],
) -> backends.Backend.ResourceHandle:
    ...


def check_cluster_available(
    cluster_name: str,
    *,
    operation: str,
    check_cloud_vm_ray_backend: bool = True,
) -> backends.Backend.ResourceHandle:
    """Check if the cluster is available.

    Raises:
        ValueError: if the cluster does not exist.
        exceptions.ClusterNotUpError: if the cluster is not UP.
        exceptions.NotSupportedError: if the cluster is not based on
          CloudVmRayBackend.
        exceptions.ClusterOwnerIdentityMismatchError: if the current user is not the
          same as the user who created the cluster.
        exceptions.CloudUserIdentityError: if we fail to get the current user
          identity.
    """
    try:
        cluster_status, handle = refresh_cluster_status_handle(cluster_name)
    except exceptions.ClusterStatusFetchingError as e:
        # Failed to refresh the cluster status is not fatal error as the callers
        # can still be done by only using ssh, but the ssh can hang if the
        # cluster is not up (e.g., autostopped).

        # We do not catch the exception for cloud identity checking for now, in order
        # to disable all operations on clusters created by another user identity.
        # That will make the design simpler and easier to understand, but it might be
        # useful to allow the user to use operations that only involve ssh (e.g., sky
        # exec, sky logs, etc) even if the user is not the owner of the cluster.
        ux_utils.console_newline()
        logger.warning(
            f'Failed to refresh the status for cluster {cluster_name!r}. It is not fatal, but '
            f'{operation} might hang if the cluster is not up.\n'
            f'Detailed reason: {e}')
        record = global_user_state.get_cluster_from_name(cluster_name)
        cluster_status, handle = record['status'], record['handle']

    if handle is None:
        with ux_utils.print_exception_no_traceback():
            raise ValueError(
                f'{colorama.Fore.YELLOW}Cluster {cluster_name!r} does not '
                f'exist.{colorama.Style.RESET_ALL}')
    backend = get_backend_from_handle(handle)
    if check_cloud_vm_ray_backend and not isinstance(
            backend, backends.CloudVmRayBackend):
        with ux_utils.print_exception_no_traceback():
            raise exceptions.NotSupportedError(
                f'{colorama.Fore.YELLOW}{operation.capitalize()}: skipped for cluster '
                f'{cluster_name!r}. It is only supported by backend: '
                f'{backends.CloudVmRayBackend.NAME}.'
                f'{colorama.Style.RESET_ALL}')
    if cluster_status != global_user_state.ClusterStatus.UP:
        if onprem_utils.check_if_local_cloud(cluster_name):
            raise exceptions.ClusterNotUpError(
                constants.UNINITIALIZED_ONPREM_CLUSTER_MESSAGE.format(
                    cluster_name))
        with ux_utils.print_exception_no_traceback():
            raise exceptions.ClusterNotUpError(
                f'{colorama.Fore.YELLOW}{operation.capitalize()}: skipped for cluster '
                f'{cluster_name!r} (status: {cluster_status.value}). It is only allowed for '
                f'{global_user_state.ClusterStatus.UP.value} clusters.'
                f'{colorama.Style.RESET_ALL}')

    if handle.head_ip is None:
        with ux_utils.print_exception_no_traceback():
            raise exceptions.ClusterNotUpError(
                f'Cluster {cluster_name!r} has been stopped or not properly '
                'set up. Please re-launch it with `sky start`.')
    return handle


class CloudFilter(enum.Enum):
    # Filter for all types of clouds.
    ALL = 'all'
    # Filter for Sky's main clouds (aws, gcp, azure, docker).
    CLOUDS_AND_DOCKER = 'clouds-and-docker'
    # Filter for only local clouds.
    LOCAL = 'local'


def get_clusters(
    include_reserved: bool,
    refresh: bool,
<<<<<<< HEAD
    cloud_filter: CloudFilter = CloudFilter.CLOUDS_AND_DOCKER
=======
    cloud_filter: str = CloudFilter.CLOUDS_AND_DOCKER,
    cluster_names: Optional[Union[str, Sequence[str]]] = None,
>>>>>>> 34e7fee7
) -> List[Dict[str, Any]]:
    """Returns a list of cached or optionally refreshed cluster records.

    Combs through the database (in ~/.sky/state.db) to get a list of records
    corresponding to launched clusters (filtered by `cluster_names` if it is
    specified). The refresh flag can be used to force a refresh of the status
    of the clusters.

    Args:
        include_reserved: Whether to include reserved clusters, e.g. spot
            controller.
        refresh: Whether to refresh the status of the clusters. (Refreshing will
            set the status to STOPPED if the cluster cannot be pinged.)
        cloud_filter: Sets which clouds to filer through from the global user
            state. Supports three values, 'all' for all clouds, 'public' for
            public clouds only, and 'local' for only local clouds.
        cluster_names: If provided, only return records for the given cluster
            names.

    Returns:
        A list of cluster records. If the cluster does not exist or has been
        terminated, the record will be omitted from the returned list.
    """
    records = global_user_state.get_clusters()

    if not include_reserved:
        records = [
            record for record in records
            if record['name'] not in SKY_RESERVED_CLUSTER_NAMES
        ]

    yellow = colorama.Fore.YELLOW
    bright = colorama.Style.BRIGHT
    reset = colorama.Style.RESET_ALL

    if cluster_names is not None:
        if isinstance(cluster_names, str):
            cluster_names = [cluster_names]
        new_records = []
        not_exist_cluster_names = []
        for cluster_name in cluster_names:
            for record in records:
                if record['name'] == cluster_name:
                    new_records.append(record)
                    break
            else:
                not_exist_cluster_names.append(cluster_name)
        if not_exist_cluster_names:
            clusters_str = ', '.join(not_exist_cluster_names)
            logger.info(f'Cluster(s) not found: {bright}{clusters_str}{reset}.')
        records = new_records

    def _is_local_cluster(record):
        handle = record['handle']
        if isinstance(handle, backends.LocalDockerBackend.ResourceHandle):
            return False
        cluster_resources = handle.launched_resources
        return isinstance(cluster_resources.cloud, clouds.Local)

    if cloud_filter == CloudFilter.LOCAL:
        records = [record for record in records if _is_local_cluster(record)]
    elif cloud_filter == CloudFilter.CLOUDS_AND_DOCKER:
        records = [
            record for record in records if not _is_local_cluster(record)
        ]
    elif cloud_filter not in CloudFilter:
        raise ValueError(f'{cloud_filter} is not part of CloudFilter.')

    if not refresh:
        return records

    plural = 's' if len(records) > 1 else ''
    progress = rich_progress.Progress(transient=True,
                                      redirect_stdout=False,
                                      redirect_stderr=False)
    task = progress.add_task(
        f'[bold cyan]Refreshing status for {len(records)} cluster{plural}[/]',
        total=len(records))

    def _refresh_cluster(cluster_name):
        try:
            record = _refresh_cluster_record(
                cluster_name,
                force_refresh=True,
                acquire_per_cluster_status_lock=True)
        except (exceptions.ClusterStatusFetchingError,
                exceptions.CloudUserIdentityError,
                exceptions.ClusterOwnerIdentityMismatchError,
                exceptions.ClusterStatusFetchingError) as e:
            record = {'status': 'UNKNOWN', 'error': e}
        progress.update(task, advance=1)
        return record

    cluster_names = [record['name'] for record in records]
    with progress:
        updated_records = subprocess_utils.run_in_parallel(
            _refresh_cluster, cluster_names)

    # Show information for removed clusters.
    kept_records = []
    autodown_clusters, remaining_clusters, failed_clusters = [], [], []
    for i, record in enumerate(records):
        if updated_records[i] is None:
            if record['to_down']:
                autodown_clusters.append(cluster_names[i])
            else:
                remaining_clusters.append(cluster_names[i])
        elif updated_records[i]['status'] == 'UNKNOWN':
            failed_clusters.append(
                (cluster_names[i], updated_records[i]['error']))
            # Keep the original record if the status is unknown,
            # so that the user can still see the cluster.
            kept_records.append(record)
        else:
            kept_records.append(updated_records[i])

    if autodown_clusters:
        plural = 's' if len(autodown_clusters) > 1 else ''
        cluster_str = ', '.join(autodown_clusters)
        logger.info(f'Autodowned cluster{plural}: '
                    f'{bright}{cluster_str}{reset}')
    if remaining_clusters:
        plural = 's' if len(remaining_clusters) > 1 else ''
        cluster_str = ', '.join(name for name in remaining_clusters)
        logger.warning(f'{yellow}Cluster{plural} terminated on '
                       f'the cloud: {reset}{bright}{cluster_str}{reset}')

    if failed_clusters:
        plural = 's' if len(failed_clusters) > 1 else ''
        logger.warning(f'{yellow}Failed to refresh status for '
                       f'{len(failed_clusters)} cluster{plural}:{reset}')
        for cluster_name, e in failed_clusters:
            logger.warning(f'  {bright}{cluster_name}{reset}: {e}')
    return kept_records


@typing.overload
def get_backend_from_handle(
    handle: 'cloud_vm_ray_backend.CloudVmRayBackend.ResourceHandle'
) -> 'cloud_vm_ray_backend.CloudVmRayBackend':
    ...


@typing.overload
def get_backend_from_handle(
    handle: 'local_docker_backend.LocalDockerBackend.ResourceHandle'
) -> 'local_docker_backend.LocalDockerBackend':
    ...


def get_backend_from_handle(
        handle: backends.Backend.ResourceHandle) -> backends.Backend:
    """Gets a Backend object corresponding to a handle.

    Inspects handle type to infer the backend used for the resource.
    """
    backend: backends.Backend
    if isinstance(handle, backends.CloudVmRayBackend.ResourceHandle):
        backend = backends.CloudVmRayBackend()
    elif isinstance(handle, backends.LocalDockerBackend.ResourceHandle):
        backend = backends.LocalDockerBackend()
    else:
        raise NotImplementedError(
            f'Handle type {type(handle)} is not supported yet.')
    return backend


class NoOpConsole:
    """An empty class for multi-threaded console.status."""

    def __enter__(self):
        pass

    def __exit__(self, exc_type, exc_val, exc_tb):
        pass


def safe_console_status(msg: str):
    """A wrapper for multi-threaded console.status."""
    if threading.current_thread() is threading.main_thread():
        return console.status(msg)
    return NoOpConsole()


def get_task_demands_dict(task: 'task_lib.Task') -> Optional[Dict[str, float]]:
    """Returns the accelerator dict of the task"""
    # TODO: CPU and other memory resources are not supported yet.
    accelerator_dict = None
    if task.best_resources is not None:
        resources = task.best_resources
    else:
        # Task may (e.g., sky launch) or may not (e.g., sky exec) have undergone
        # sky.optimize(), so best_resources may be None.
        assert len(task.resources) == 1, task.resources
        resources = list(task.resources)[0]
    if resources is not None:
        accelerator_dict = resources.accelerators
    return accelerator_dict


def get_task_resources_str(task: 'task_lib.Task') -> str:
    resources_dict = get_task_demands_dict(task)
    if resources_dict is None:
        resources_str = f'CPU:{DEFAULT_TASK_CPU_DEMAND}'
    else:
        resources_str = ', '.join(f'{k}:{v}' for k, v in resources_dict.items())
    resources_str = f'{task.num_nodes}x [{resources_str}]'
    return resources_str


def check_cluster_name_is_valid(cluster_name: str,
                                cloud: Optional[clouds.Cloud] = None) -> None:
    """Errors out on invalid cluster names not supported by cloud providers.

    Bans (including but not limited to) names that:
    - are digits-only
    - contain underscore (_)
    """
    if cluster_name is None:
        return
    # GCP errors return this exact regex.  An informal description is at:
    # https://cloud.google.com/compute/docs/naming-resources#resource-name-format
    valid_regex = '[a-z]([-a-z0-9]{0,61}[a-z0-9])?'
    if re.fullmatch(valid_regex, cluster_name) is None:
        with ux_utils.print_exception_no_traceback():
            raise exceptions.InvalidClusterNameError(
                f'Cluster name "{cluster_name}" is invalid; '
                f'ensure it is fully matched by regex: {valid_regex}')
    if isinstance(cloud, clouds.GCP):
        # GCP has too restrictive of a length limit. Don't check for other
        # clouds.
        if len(cluster_name) > _MAX_CLUSTER_NAME_LEN_FOR_GCP:
            with ux_utils.print_exception_no_traceback():
                raise exceptions.InvalidClusterNameError(
                    f'Cluster name {cluster_name!r} has {len(cluster_name)} '
                    f'chars; maximum length is {_MAX_CLUSTER_NAME_LEN_FOR_GCP} '
                    'chars.')


def check_cluster_name_not_reserved(
        cluster_name: Optional[str],
        operation_str: Optional[str] = None) -> None:
    """Errors out if cluster name is reserved by sky.

    If the cluster name is reserved, return the error message. Otherwise,
    return None.
    """
    if cluster_name in SKY_RESERVED_CLUSTER_NAMES:
        msg = (f'Cluster {cluster_name!r} is reserved for the '
               f'{SKY_RESERVED_CLUSTER_NAMES[cluster_name].lower()}.')
        if operation_str is not None:
            msg += f' {operation_str} is not allowed.'
        with ux_utils.print_exception_no_traceback():
            raise ValueError(msg)


# Handle ctrl-c
def interrupt_handler(signum, frame):
    del signum, frame
    subprocess_utils.kill_children_processes()
    # Avoid using logger here, as it will print the stack trace for broken
    # pipe, when the output is piped to another program.
    print(f'{colorama.Style.DIM}Tip: The job will keep '
          f'running after Ctrl-C.{colorama.Style.RESET_ALL}')
    with ux_utils.print_exception_no_traceback():
        raise KeyboardInterrupt(exceptions.KEYBOARD_INTERRUPT_CODE)


# Handle ctrl-z
def stop_handler(signum, frame):
    del signum, frame
    subprocess_utils.kill_children_processes()
    # Avoid using logger here, as it will print the stack trace for broken
    # pipe, when the output is piped to another program.
    print(f'{colorama.Style.DIM}Tip: The job will keep '
          f'running after Ctrl-Z.{colorama.Style.RESET_ALL}')
    with ux_utils.print_exception_no_traceback():
        raise KeyboardInterrupt(exceptions.SIGTSTP_CODE)


def validate_schema(obj, schema, err_msg_prefix=''):
    err_msg = None
    try:
        validator.SchemaValidator(schema).validate(obj)
    except jsonschema.ValidationError as e:
        if e.validator == 'additionalProperties':
            err_msg = err_msg_prefix + 'The following fields are invalid:'
            known_fields = set(e.schema.get('properties', {}).keys())
            for field in e.instance:
                if field not in known_fields:
                    most_similar_field = difflib.get_close_matches(
                        field, known_fields, 1)
                    if most_similar_field:
                        err_msg += (f'\nInstead of {field!r}, did you mean '
                                    f'{most_similar_field[0]!r}?')
                    else:
                        err_msg += f'\nFound unsupported field {field!r}.'
        else:
            err_msg = err_msg_prefix + e.message

    if err_msg:
        with ux_utils.print_exception_no_traceback():
            raise ValueError(err_msg)


def check_public_cloud_enabled():
    """Checks if any of the public clouds is enabled."""

    def _no_public_cloud():
        enabled_clouds = global_user_state.get_enabled_clouds()
        return (len(enabled_clouds) == 0 or
                (len(enabled_clouds) == 1 and
                 isinstance(enabled_clouds[0], clouds.Local)))

    if not _no_public_cloud():
        return

    sky_check.check(quiet=True)
    if _no_public_cloud():
        with ux_utils.print_exception_no_traceback():
            raise RuntimeError(
                'Cloud access is not set up. Run: '
                f'{colorama.Style.BRIGHT}sky check{colorama.Style.RESET_ALL}')<|MERGE_RESOLUTION|>--- conflicted
+++ resolved
@@ -14,12 +14,8 @@
 import threading
 import time
 import typing
-<<<<<<< HEAD
-from typing import Any, Dict, List, Optional, Set, Tuple
+from typing import Any, Dict, List, Optional, Sequence, Set, Tuple, Union
 from typing_extensions import Literal
-=======
-from typing import Any, Dict, List, Optional, Sequence, Set, Tuple, Union
->>>>>>> 34e7fee7
 import uuid
 
 import colorama
@@ -1968,12 +1964,8 @@
 def get_clusters(
     include_reserved: bool,
     refresh: bool,
-<<<<<<< HEAD
-    cloud_filter: CloudFilter = CloudFilter.CLOUDS_AND_DOCKER
-=======
-    cloud_filter: str = CloudFilter.CLOUDS_AND_DOCKER,
+    cloud_filter: CloudFilter = CloudFilter.CLOUDS_AND_DOCKER,
     cluster_names: Optional[Union[str, Sequence[str]]] = None,
->>>>>>> 34e7fee7
 ) -> List[Dict[str, Any]]:
     """Returns a list of cached or optionally refreshed cluster records.
 
