--- conflicted
+++ resolved
@@ -26,11 +26,8 @@
 from sky import exceptions
 from sky import global_user_state
 from sky import optimizer
-<<<<<<< HEAD
 from sky import resources as resources_lib
-=======
 from sky import skypilot_config
->>>>>>> 3c9533c7
 from sky import sky_logging
 from sky import spot
 from sky import task as task_lib
@@ -109,13 +106,9 @@
 
 
 def _execute(
-<<<<<<< HEAD
-    dag: sky.Dag,
+    entrypoint: Union['sky.Task', 'sky.Dag'],
     num_nodes: int = 1,
     resource_filter: Optional[resources_lib.ResourceFilter] = None,
-=======
-    entrypoint: Union['sky.Task', 'sky.Dag'],
->>>>>>> 3c9533c7
     dryrun: bool = False,
     down: bool = False,
     stream_logs: bool = True,
@@ -216,25 +209,7 @@
             raise ValueError(
                 f'Backend {backend.NAME} does not support autostop, please try '
                 f'{backends.CloudVmRayBackend.NAME}')
-
-<<<<<<< HEAD
-    if not cluster_exists and Stage.OPTIMIZE in stages:
-        # TODO: fix this for the situation where number of requested
-        # accelerators is not an integer.
-        if isinstance(backend, backends.CloudVmRayBackend):
-            # TODO: adding this check because docker backend on a
-            # no-credential machine should not enter optimize(), which
-            # would directly error out ('No cloud is enabled...').  Fix by
-            # moving `sky check` checks out of optimize()?
-            resource_mapper = resources_lib.ResourceMapper()
-            candidate_vms = resource_mapper.map_feasible_resources(
-                resource_filter)
-            candidate_clusters = [
-                resources_lib.ClusterResources(vm_resources=[vm] * num_nodes)
-                for vm in candidate_vms
-            ]
-            chosen_cluster = sky.optimize(candidate_clusters)
-=======
+            
     if not cluster_exists:
         if (Stage.PROVISION in stages and task.use_spot and
                 not _is_launched_by_spot_controller):
@@ -257,10 +232,14 @@
                     # no-credential machine should not enter optimize(), which
                     # would directly error out ('No cloud is enabled...').  Fix
                     # by moving `sky check` checks out of optimize()?
-                    dag = sky.optimize(dag, minimize=optimize_target)
-                    task = dag.tasks[0]  # Keep: dag may have been deep-copied.
-                    assert task.best_resources is not None, task
->>>>>>> 3c9533c7
+                    resource_mapper = resources_lib.ResourceMapper()
+                    candidate_vms = resource_mapper.map_feasible_resources(
+                        resource_filter)
+                    candidate_clusters = [
+                        resources_lib.ClusterResources(vm_resources=[vm] * num_nodes)
+                        for vm in candidate_vms
+                    ]
+                    chosen_cluster = sky.optimize(candidate_clusters)
 
     backend.register_info(dag=dag, optimize_target=optimize_target)
 
@@ -333,12 +312,8 @@
 @timeline.event
 @usage_lib.entrypoint
 def launch(
-<<<<<<< HEAD
-    dag: sky.Dag,
+    task: Union['sky.Task', 'sky.Dag'],
     resources: Optional[resources_lib.ResourceFilter] = None,
-=======
-    task: Union['sky.Task', 'sky.Dag'],
->>>>>>> 3c9533c7
     cluster_name: Optional[str] = None,
     retry_until_up: bool = False,
     idle_minutes_to_autostop: Optional[int] = None,
@@ -414,12 +389,8 @@
     backend_utils.check_cluster_name_not_reserved(cluster_name,
                                                   operation_str='sky.launch')
     _execute(
-<<<<<<< HEAD
-        dag=dag,
+        entrypoint=entrypoint,
         resources=resources,
-=======
-        entrypoint=entrypoint,
->>>>>>> 3c9533c7
         dryrun=dryrun,
         down=down,
         stream_logs=stream_logs,
