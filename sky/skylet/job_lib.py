"""Sky job lib, backed by a sqlite database.

This is a remote utility module that provides job queue functionality.
"""
import enum
import hashlib
import os
import pathlib
import re
import shlex
import sqlite3
import subprocess
import time
from typing import Any, Dict, List, Optional

from sky import sky_logging
from sky.skylet.utils import db_utils
from sky.skylet.utils import log_utils

logger = sky_logging.init_logger(__name__)

SKY_LOGS_DIRECTORY = '~/sky_logs'


class JobStatus(enum.Enum):
    """Job status"""
    # 3 in-flux states: each can transition to any state below it.
    INIT = 'INIT'
    PENDING = 'PENDING'
    RUNNING = 'RUNNING'
    # 3 terminal states below: once reached, they do not transition.
    SUCCEEDED = 'SUCCEEDED'
    FAILED = 'FAILED'
    CANCELLED = 'CANCELLED'

    def is_terminal(self):
        return self in (JobStatus.SUCCEEDED, JobStatus.FAILED,
                        JobStatus.CANCELLED)

    def __lt__(self, other):
        return list(JobStatus).index(self) < list(JobStatus).index(other)


_RAY_TO_JOB_STATUS_MAP = {
    'PENDING': JobStatus.PENDING,
    'RUNNING': JobStatus.RUNNING,
    'succeeded': JobStatus.SUCCEEDED,
    'failed': JobStatus.FAILED,
    'stopped': JobStatus.CANCELLED,
}

ANSI_ESCAPE = re.compile(r'(?:\x1B[@-_]|[\x80-\x9F])[0-?]*[ -/]*[@-~]')


class JobInfoLoc(enum.IntEnum):
    """Job Info's Location in the DB record"""
    JOB_ID = 0
    JOB_NAME = 1
    USERNAME = 2
    SUBMITTED_AT = 3
    STATUS = 4
    RUN_TIMESTAMP = 5
    START_AT = 6
    END_AT = 7
    RESOURCES = 8


_DB_PATH = os.path.expanduser('~/.sky/jobs.db')
os.makedirs(pathlib.Path(_DB_PATH).parents[0], exist_ok=True)

_CONN = sqlite3.connect(_DB_PATH)
_CURSOR = _CONN.cursor()

_CURSOR.execute("""\
    CREATE TABLE IF NOT EXISTS jobs (
    job_id INTEGER PRIMARY KEY AUTOINCREMENT,
    job_name TEXT,
    username TEXT,
    submitted_at INTEGER,
    status TEXT,
    run_timestamp TEXT CANDIDATE KEY,
    start_at INTEGER)""")

db_utils.add_column_to_table(_CURSOR, _CONN, 'jobs', 'end_at', 'INTEGER')
db_utils.add_column_to_table(_CURSOR, _CONN, 'jobs', 'resources', 'TEXT')

_CONN.commit()


def add_job(job_name: str, username: str, run_timestamp: str,
            resources_str: str) -> int:
    """Atomically reserve the next available job id for the user."""
    job_submitted_at = int(time.time())
    # job_id will autoincrement with the null value
    _CURSOR.execute('INSERT INTO jobs VALUES (null, ?, ?, ?, ?, ?, ?, null, ?)',
                    (job_name, username, job_submitted_at, JobStatus.INIT.value,
                     run_timestamp, None, resources_str))
    _CONN.commit()
    rows = _CURSOR.execute('SELECT job_id FROM jobs WHERE run_timestamp=(?)',
                           (run_timestamp,))
    for row in rows:
        job_id = row[0]
    assert job_id is not None
    return job_id


def set_status(job_id: int, status: JobStatus) -> None:
    assert status != JobStatus.RUNNING, (
        'Please use set_job_started() to set job status to RUNNING')

    if status.is_terminal():
        end_at = int(time.time())
        # status does not need to be set if the end_at is not null, since the
        # job must be in a terminal state already.
        _CURSOR.execute(
            'UPDATE jobs SET status=(?), end_at=(?) '
            'WHERE job_id=(?) AND end_at IS NULL',
            (status.value, end_at, job_id))
    else:
        _CURSOR.execute(
            'UPDATE jobs SET status=(?), end_at=NULL '
            'WHERE job_id=(?)', (status.value, job_id))
    _CONN.commit()


def get_status(job_id: int) -> Optional[JobStatus]:
    rows = _CURSOR.execute('SELECT status FROM jobs WHERE job_id=(?)',
                           (job_id,))
    for (status,) in rows:
        if status is None:
            return None
        return JobStatus[status]


def get_latest_job_id() -> Optional[int]:
    rows = _CURSOR.execute(
        'SELECT job_id FROM jobs ORDER BY job_id DESC LIMIT 1')
    for (job_id,) in rows:
        return job_id


def set_job_started(job_id: int) -> None:
    _CURSOR.execute(
        'UPDATE jobs SET status=(?), start_at=(?), end_at=NULL '
        'WHERE job_id=(?)', (JobStatus.RUNNING.value, int(time.time()), job_id))
    _CONN.commit()


def _get_records_from_rows(rows) -> List[Dict[str, Any]]:
    records = []
    for row in rows:
        if row[0] is None:
            break
        # TODO: use namedtuple instead of dict
        records.append({
            'job_id': row[JobInfoLoc.JOB_ID.value],
            'job_name': row[JobInfoLoc.JOB_NAME.value],
            'username': row[JobInfoLoc.USERNAME.value],
            'submitted_at': row[JobInfoLoc.SUBMITTED_AT.value],
            'status': JobStatus[row[JobInfoLoc.STATUS.value]],
            'run_timestamp': row[JobInfoLoc.RUN_TIMESTAMP.value],
            'start_at': row[JobInfoLoc.START_AT.value],
            'end_at': row[JobInfoLoc.END_AT.value],
            'resources': row[JobInfoLoc.RESOURCES.value],
        })
    return records


def _get_jobs(username: Optional[str],
              status_list: Optional[List[JobStatus]] = None,
              submitted_gap_sec: int = 0) -> List[Dict[str, Any]]:
    if status_list is None:
        status_list = list(JobStatus)
    status_str_list = [status.value for status in status_list]
    if username is None:
        rows = _CURSOR.execute(
            f"""\
            SELECT * FROM jobs
            WHERE status IN ({','.join(['?'] * len(status_list))})
            AND submitted_at <= (?)
            ORDER BY job_id DESC""",
            (*status_str_list, time.time() - submitted_gap_sec),
        )
    else:
        rows = _CURSOR.execute(
            f"""\
            SELECT * FROM jobs
            WHERE status IN ({','.join(['?'] * len(status_list))})
            AND username=(?) AND submitted_at <= (?)
            ORDER BY job_id DESC""",
            (*status_str_list, username, time.time() - submitted_gap_sec),
        )

    records = _get_records_from_rows(rows)
    return records


def _get_jobs_by_ids(job_ids: List[int]) -> List[Dict[str, Any]]:
    rows = _CURSOR.execute(
        f"""\
        SELECT * FROM jobs
        WHERE job_id IN ({','.join(['?'] * len(job_ids))})
        ORDER BY job_id DESC""",
        (*job_ids,),
    )
    records = _get_records_from_rows(rows)
    return records


def query_job_status(cluster_name: str, ssh_user: str,
                     job_ids: List[int]) -> List[JobStatus]:
    """Return the status of the jobs based on the `ray job status` command.

    Though we update job status actively in ray program and job cancelling,
    we still need this to handle staleness problem, caused by instance
    restarting and other corner cases (if any).
    """
    if len(job_ids) == 0:
        return []

    # TODO: if too slow, directly query against redis.
    jobs_hash = [
        hashlib.sha256(
            f'{cluster_name}-{job_id}-{ssh_user}'.encode()).hexdigest()
        for job_id in job_ids
    ]
    test_cmd = [
        (
            f'(ray job status --address 127.0.0.1:8265 {job} 2>&1 | '
            # Not a typo, ray has inconsistent output for job status.
            # succeeded: Job 'job_id' succeeded
            # running: job 'job_id': RUNNING
            # stopped: Job 'job_id' was stopped
            # failed: Job 'job_id' failed
            f'grep "ob \'{job}\'" || echo "not found")') for job in jobs_hash
    ]
    test_cmd = ' && '.join(test_cmd)
    proc = subprocess.run(test_cmd,
                          shell=True,
                          check=True,
                          executable='/bin/bash',
                          stdout=subprocess.PIPE)
    stdout = proc.stdout.decode('utf-8')

    results = stdout.strip().split('\n')
    assert len(results) == len(job_ids), (results, job_ids)

    # Process the results
    job_status_list = []
    for job_id, res in zip(job_ids, results):
        # Replace the color codes in the output
        res = ANSI_ESCAPE.sub('', res.strip().rstrip('.'))
        original_status = get_status(job_id)
        if res == 'not found':
            # The job may be stale, when the instance is restarted (the ray
            # redis is volatile). We need to reset the status of the task to
            # FAILED if its original status is RUNNING or PENDING.
            status = original_status
            if not original_status.is_terminal():
                status = JobStatus.FAILED
        else:
            ray_status = res.rpartition(' ')[-1]
            status = _RAY_TO_JOB_STATUS_MAP[ray_status]
            # To avoid race condition, where the original status has already
            # been set to later state by the job. We skip the update.
            status = max(status, original_status)
        job_status_list.append(status)
    return job_status_list


def fail_all_jobs_in_progress() -> None:
    in_progress_status = [
        JobStatus.INIT.value, JobStatus.PENDING.value, JobStatus.RUNNING.value
    ]
    _CURSOR.execute(
        f"""\
        UPDATE jobs SET status=(?)
        WHERE status IN ({','.join(['?'] * len(in_progress_status))})
        """, (JobStatus.FAILED.value, *in_progress_status))
    _CONN.commit()


def update_status(cluster_name: str,
                  ssh_user: str,
                  submitted_gap_sec: int = 0) -> None:
    # This will be called periodically by the skylet to update the status
    # of the jobs in the database, to avoid stale job status.
    # NOTE: there might be a INIT job in the database set to FAILED by this
    # function, as the `ray job status job_id` does not exist due to the app
    # not submitted yet. It will be then reset to PENDING / RUNNING when the
    # app starts.
    running_jobs = _get_jobs(
        username=None,
        status_list=[JobStatus.INIT, JobStatus.PENDING, JobStatus.RUNNING],
        submitted_gap_sec=submitted_gap_sec)
    running_job_ids = [job['job_id'] for job in running_jobs]

    job_status = query_job_status(cluster_name, ssh_user, running_job_ids)
    # Process the results
    for job, status in zip(running_jobs, job_status):
        # Do not update the status if the ray job status is RUNNING,
        # because it could be pending for resources instead. The
        # RUNNING status will be set by our generated ray program.
        if status != JobStatus.RUNNING:
            logger.info(f'Updating job {job["job_id"]} status to {status}')
            set_status(job['job_id'], status)


def is_cluster_idle() -> bool:
    """Returns if the cluster is idle (no in-flight jobs)."""
    rows = _CURSOR.execute(
        """\
        SELECT COUNT(*) FROM jobs
        WHERE status IN (?, ?, ?)
        """, (JobStatus.INIT.value, JobStatus.PENDING.value,
              JobStatus.RUNNING.value))
    for (count,) in rows:
        return count == 0


def _show_job_queue(jobs) -> None:
    job_table = log_utils.create_table([
        'ID', 'NAME', 'USER', 'SUBMITTED', 'STARTED', 'DURATION', 'RESOURCES',
        'STATUS', 'LOG'
    ])

    for job in jobs:
        job_table.add_row([
            job['job_id'],
            job['job_name'],
            job['username'],
            log_utils.readable_time_duration(job['submitted_at']),
            log_utils.readable_time_duration(job['start_at']),
            log_utils.readable_time_duration(job['start_at'],
                                             job['end_at'],
                                             absolute=True),
            job['resources'],
            job['status'].value,
            os.path.join(SKY_LOGS_DIRECTORY, job['run_timestamp']),
        ])
    print(job_table)


def show_jobs(username: Optional[str], all_jobs: bool) -> None:
    """Show the job queue.

    Args:
        username: The username to show jobs for. Show all the users if None.
        all_jobs: Whether to show all jobs, not just the pending/running ones.
    """
    status_list = [JobStatus.PENDING, JobStatus.RUNNING]
    if all_jobs:
        status_list = None

    jobs = _get_jobs(username, status_list=status_list)
    _show_job_queue(jobs)


def cancel_jobs(cluster_name: str, ssh_user: str,
                jobs: Optional[List[int]]) -> None:
    """Cancel the jobs.

    Args:
        jobs: The job ids to cancel. If None, cancel all the jobs.
    """
    # Update the status of the jobs to avoid setting the status of stale
    # jobs to CANCELLED.
    if jobs is None:
        job_records = _get_jobs(None, [JobStatus.PENDING, JobStatus.RUNNING])
    else:
        job_records = _get_jobs_by_ids(jobs)

    jobs = [job['job_id'] for job in job_records]
    jobs_hash = [
        hashlib.sha256(
            f'{cluster_name}-{job_id}-{ssh_user}'.encode()).hexdigest()
        for job_id in jobs
    ]
    # TODO(zhwu): `ray job stop` will wait for the jobs to be killed, but
    # when the memory is not enough, this will keep waiting.
    cancel_cmd = [
        f'ray job stop --address 127.0.0.1:8265 {hash_str}'
        for hash_str in jobs_hash
    ]
    cancel_cmd = ';'.join(cancel_cmd)
    subprocess.run(cancel_cmd, shell=True, check=False, executable='/bin/bash')
    for job in job_records:
        if job['status'] in [JobStatus.PENDING, JobStatus.RUNNING]:
            set_status(job['job_id'], JobStatus.CANCELLED)


def log_dir(job_id: int) -> Optional[str]:
    """Returns the relative path to the log file for a job."""
    _CURSOR.execute(
        """\
            SELECT * FROM jobs
            WHERE job_id=(?)""", (job_id,))
    row = _CURSOR.fetchone()
    if row is None:
        return None
    run_timestamp = row[JobInfoLoc.RUN_TIMESTAMP.value]
    return os.path.join(SKY_LOGS_DIRECTORY, run_timestamp)


def log_dirs_with_globbing(job_id: str) -> List[str]:
    """Returns the relative paths to the log files for job with globbing."""
    _CURSOR.execute(
        """\
            SELECT * FROM jobs
            WHERE job_id GLOB (?)""", (job_id,))
    rows = _CURSOR.fetchall()
    if len(rows) == 0:
        return None
    log_paths = []
    for row in rows:
        job_id = row[JobInfoLoc.JOB_ID.value]
        run_timestamp = row[JobInfoLoc.RUN_TIMESTAMP.value]
        log_path = os.path.join(SKY_LOGS_DIRECTORY, run_timestamp)
        log_paths.append((job_id, log_path))
    return log_paths


class JobLibCodeGen:
    """Code generator for job utility functions.

    Usage:

      >> codegen = JobLibCodeGen.add_job(...)
    """

    _PREFIX = ['from sky.skylet import job_lib, log_lib']

    @classmethod
    def add_job(cls, job_name: str, username: str, run_timestamp: str,
                resources_str: str) -> str:
        if job_name is None:
            job_name = '-'
        code = [
            'job_id = job_lib.add_job('
            f'{job_name!r}, '
            f'{username!r}, '
            f'{run_timestamp!r}, '
            f'{resources_str!r})',
            'print(job_id, flush=True)',
        ]
        return cls._build(code)

    @classmethod
    def update_status(cls, cluster_name: str, ssh_user: str) -> str:
        code = [
            f'job_lib.update_status({cluster_name!r}, {ssh_user!r})',
        ]
        return cls._build(code)

    @classmethod
    def show_jobs(cls, username: Optional[str], all_jobs: bool) -> str:
        code = [f'job_lib.show_jobs({username!r}, {all_jobs})']
        return cls._build(code)

    @classmethod
    def cancel_jobs(cls, cluster_name: str, ssh_user: str,
                    job_ids: Optional[List[int]]) -> str:
        code = [
            f'job_lib.cancel_jobs({cluster_name!r},{ssh_user!r},{job_ids!r})'
        ]
        return cls._build(code)

    @classmethod
    def fail_all_jobs_in_progress(cls) -> str:
        # Used only for restarting a cluster.
        code = ['job_lib.fail_all_jobs_in_progress()']
        return cls._build(code)

    @classmethod
<<<<<<< HEAD
    def tail_logs(cls, cluster_name: str, ssh_user: str, job_id: int) -> str:
        code = [
            f'log_dir = job_lib.log_dir({job_id})',
            f'log_lib.tail_logs({cluster_name!r},{ssh_user!r},{job_id}, '
            'log_dir)',
=======
    def tail_logs(cls, job_id: Optional[int],
                  spot_job_id: Optional[int]) -> str:
        code = [
            f'job_id = {job_id} if {job_id} is not None '
            'else job_lib.get_latest_job_id()',
            'log_dir = job_lib.log_dir(job_id)',
            f'log_lib.tail_logs(job_id, log_dir, {spot_job_id!r})',
>>>>>>> 23b1569f
        ]
        return cls._build(code)

    @classmethod
    def get_job_status(cls, job_id: Optional[int] = None) -> str:
        # Prints "Job <id> <status>" for UX; caller should parse the last token.
        code = [
            f'job_id = {job_id} if {job_id} is not None '
            'else job_lib.get_latest_job_id()',
            'job_status = job_lib.get_status(job_id)',
            'status_str = None if job_status is None else job_status.value',
            'print("Job", job_id, status_str, flush=True)',
        ]
        return cls._build(code)

    @classmethod
    def get_log_path(cls, job_id: int) -> str:
        code = [
            f'log_dir = job_lib.log_dir({job_id})',
            'print(log_dir, flush=True)',
        ]
        return cls._build(code)

    @classmethod
    def get_log_path_with_globbing(cls, job_id: Optional[str]) -> str:
        code = [
            f'job_id = {job_id!r} if {job_id!r} is not None '
            'else job_lib.get_latest_job_id()',
            'log_dirs = job_lib.log_dirs_with_globbing(str(job_id))',
            'print(log_dirs, flush=True)',
        ]
        return cls._build(code)

    @classmethod
    def _build(cls, code: List[str]) -> str:
        code = cls._PREFIX + code
        code = ';'.join(code)
        return f'python3 -u -c {shlex.quote(code)}'<|MERGE_RESOLUTION|>--- conflicted
+++ resolved
@@ -472,21 +472,14 @@
         return cls._build(code)
 
     @classmethod
-<<<<<<< HEAD
-    def tail_logs(cls, cluster_name: str, ssh_user: str, job_id: int) -> str:
-        code = [
-            f'log_dir = job_lib.log_dir({job_id})',
-            f'log_lib.tail_logs({cluster_name!r},{ssh_user!r},{job_id}, '
-            'log_dir)',
-=======
-    def tail_logs(cls, job_id: Optional[int],
+    def tail_logs(cls, cluster_name: str, ssh_user: str, job_id: Optional[int],
                   spot_job_id: Optional[int]) -> str:
         code = [
             f'job_id = {job_id} if {job_id} is not None '
             'else job_lib.get_latest_job_id()',
             'log_dir = job_lib.log_dir(job_id)',
-            f'log_lib.tail_logs(job_id, log_dir, {spot_job_id!r})',
->>>>>>> 23b1569f
+            f'log_lib.tail_logs({cluster_name!r},{ssh_user!r},'
+            f'job_id, log_dir, {spot_job_id!r})',
         ]
         return cls._build(code)
 
