"""Resources: compute requirements of Tasks."""
from typing import Dict, List, Optional, Union

from sky import clouds
from sky import global_user_state
from sky import sky_logging
from sky import spot
from sky.backends import backend_utils
from sky.utils import schemas
from sky.utils import ux_utils

logger = sky_logging.init_logger(__name__)

_DEFAULT_DISK_SIZE_GB = 256


def _get_cloud(cloud: str) -> clouds.Cloud:
    cloud_obj = clouds.CLOUD_REGISTRY.from_str(cloud)
    if cloud is not None and cloud_obj is None:
        # Overwritten later in launch() in cli.py
        return clouds.Local()
    return cloud_obj


class Resources:
    """A cloud resource bundle.

    Used
      * for representing resource requests for tasks/apps
      * as a "filter" to get concrete launchable instances
      * for calculating billing
      * for provisioning on a cloud

    Examples:

        # Fully specified cloud and instance type (is_launchable() is True).
        sky.Resources(clouds.AWS(), 'p3.2xlarge')
        sky.Resources(clouds.GCP(), 'n1-standard-16')
        sky.Resources(clouds.GCP(), 'n1-standard-8', 'V100')

        # Specifying required resources; Sky decides the cloud/instance type.
        # The below are equivalent:
        sky.Resources(accelerators='V100')
        sky.Resources(accelerators='V100:1')
        sky.Resources(accelerators={'V100': 1})

        # TODO:
        sky.Resources(requests={'mem': '16g', 'cpu': 8})
    """
    # If any fields changed:
    # 1. Increment the version. For backward compatibility.
    # 2. Change the __setstate__ method to handle the new fields.
    # 3. Modify the to_config method to handle the new fields.
    _VERSION = 4

    @ux_utils.print_exception_no_traceback_decorator
    def __init__(
        self,
        cloud: Optional[clouds.Cloud] = None,
        instance_type: Optional[str] = None,
        accelerators: Union[None, str, Dict[str, int]] = None,
        accelerator_args: Optional[Dict[str, str]] = None,
        use_spot: Optional[bool] = None,
        spot_recovery: Optional[str] = None,
        disk_size: Optional[int] = None,
        region: Optional[str] = None,
        image_id: Optional[str] = None,
    ):
        self._version = self._VERSION
        self._cloud = cloud
        self._region: Optional[str] = None
        self._set_region(region)

        self._instance_type = instance_type

        self._use_spot_specified = use_spot is not None
        self._use_spot = use_spot if use_spot is not None else False
        self._spot_recovery = None
        if spot_recovery is not None:
            self._spot_recovery = spot_recovery.upper()

        if disk_size is not None:
            if disk_size < 50:
                raise ValueError(
                    f'OS disk size must be larger than 50GB. Got: {disk_size}.')
            if round(disk_size) != disk_size:
                raise ValueError(
                    f'OS disk size must be an integer. Got: {disk_size}.')
            self._disk_size = int(disk_size)
        else:
            self._disk_size = _DEFAULT_DISK_SIZE_GB

<<<<<<< HEAD
        self._try_validate_local()
=======
        self._image_id = image_id

>>>>>>> c66a8314
        self._set_accelerators(accelerators, accelerator_args)

        self._try_validate_instance_type()
        self._try_validate_accelerators()
        self._try_validate_spot()
        self._try_validate_image_id()

    def __repr__(self) -> str:
        accelerators = ''
        accelerator_args = ''
        if self.accelerators is not None:
            accelerators = f', {self.accelerators}'
            if self.accelerator_args is not None:
                accelerator_args = f', accelerator_args={self.accelerator_args}'
        use_spot = ''
        if self.use_spot:
            use_spot = '[Spot]'
<<<<<<< HEAD
        if isinstance(self.cloud, clouds.Local):
            return f'Local({self.cloud}{accelerators}{accelerator_args})'
=======

        image_id = ''
        if self.image_id is not None:
            image_id = f', image_id={self.image_id!r}'

>>>>>>> c66a8314
        return (f'{self.cloud}({self._instance_type}{use_spot}'
                f'{accelerators}{accelerator_args}{image_id})')

    @property
    def cloud(self):
        return self._cloud

    @property
    def region(self):
        return self._region

    @property
    def instance_type(self):
        return self._instance_type

    @property
    def accelerators(self) -> Optional[Dict[str, int]]:
        """Returns the accelerators field directly or by inferring.

        For example, Resources(AWS, 'p3.2xlarge') has its accelerators field
        set to None, but this function will infer {'V100': 1} from the instance
        type.
        """
        if self._accelerators is not None:
            return self._accelerators
        if self.cloud is not None and self._instance_type is not None:
            return self.cloud.get_accelerators_from_instance_type(
                self._instance_type)
        return None

    @property
    def accelerator_args(self) -> Optional[Dict[str, str]]:
        return self._accelerator_args

    @property
    def use_spot(self) -> bool:
        return self._use_spot

    @property
    def use_spot_specified(self) -> bool:
        return self._use_spot_specified

    @property
    def spot_recovery(self) -> Optional[str]:
        return self._spot_recovery

    @property
    def disk_size(self) -> int:
        return self._disk_size

    @property
    def image_id(self) -> Optional[str]:
        return self._image_id

    def _set_accelerators(
        self,
        accelerators: Union[None, str, Dict[str, int]],
        accelerator_args: Optional[Dict[str, str]] = None,
    ) -> None:
        """Sets accelerators.

        Args:
            accelerators: A string or a dict of accelerator types to counts.
            accelerator_args: A dict of accelerator types to args.
        """
        if accelerators:
            if isinstance(accelerators, str):  # Convert to Dict[str, int].
                if ':' not in accelerators:
                    accelerators = {accelerators: 1}
                else:
                    splits = accelerators.split(':')
                    parse_error = ('The "accelerators" field as a str '
                                   'should be <name> or <name>:<cnt>. '
                                   f'Found: {accelerators!r}')
                    if len(splits) != 2:
                        raise ValueError(parse_error)
                    try:
                        num = float(splits[1])
                        num = int(num) if num.is_integer() else num
                        accelerators = {splits[0]: num}
                    except ValueError:
                        raise ValueError(parse_error) from None
            assert len(accelerators) == 1, accelerators

            acc, _ = list(accelerators.items())[0]
            if 'tpu' in acc.lower():
                if self.cloud is None:
                    self._cloud = clouds.GCP()
                assert self.cloud.is_same_cloud(
                    clouds.GCP()), 'Cloud must be GCP.'
                if accelerator_args is None:
                    accelerator_args = {}
                use_tpu_vm = accelerator_args.get('tpu_vm', False)
                if use_tpu_vm:
                    backend_utils.check_gcp_cli_include_tpu_vm()
                if self.instance_type is not None and use_tpu_vm:
                    if self.instance_type != 'TPU-VM':
                        raise ValueError(
                            'Cannot specify instance type'
                            f' (got "{self.instance_type}") for TPU VM.')
                if 'runtime_version' not in accelerator_args:
                    if use_tpu_vm:
                        accelerator_args['runtime_version'] = 'tpu-vm-base'
                    else:
                        accelerator_args['runtime_version'] = '2.5.0'
                    logger.info(
                        'Missing runtime_version in accelerator_args, using'
                        f' default ({accelerator_args["runtime_version"]})')

        self._accelerators = accelerators
        self._accelerator_args = accelerator_args

    def is_launchable(self) -> bool:
        return self.cloud is not None and self._instance_type is not None

    def _set_region(self, region: Optional[str]) -> None:
        self._region = region
        if region is None:
            return

        # Validate region.
        if self._cloud is not None:
            if not self._cloud.region_exists(region):
                raise ValueError(f'Invalid region {region!r} '
                                 f'for cloud {self.cloud}.')
        else:
            # If cloud not specified
            valid_clouds = []
            enabled_clouds = global_user_state.get_enabled_clouds()
            for cloud in enabled_clouds:
                if cloud.region_exists(region):
                    valid_clouds.append(cloud)
            if len(valid_clouds) == 0:
                if len(enabled_clouds) == 1:
                    cloud_str = f'for cloud {enabled_clouds[0]}'
                else:
                    cloud_str = f'for any cloud among {enabled_clouds}'
                raise ValueError(f'Invalid region {region!r} '
                                 f'{cloud_str}.')
            if len(valid_clouds) > 1:
                raise ValueError(
                    f'Ambiguous region {region!r} '
                    f'Please specify cloud explicitly among {valid_clouds}.')
            logger.debug(f'Cloud is not specified, using {valid_clouds[0]} '
                         f'inferred from the region {region!r}.')
            self._cloud = valid_clouds[0]
        self._region = region

    def _try_validate_instance_type(self):
        if self.instance_type is None:
            return

        # Validate instance type
        if self.cloud is not None:
            valid = self.cloud.instance_type_exists(self._instance_type)
            if not valid:
                raise ValueError(
                    f'Invalid instance type {self._instance_type!r} '
                    f'for cloud {self.cloud}.')
        else:
            # If cloud not specified
            valid_clouds = []
            enabled_clouds = global_user_state.get_enabled_clouds()
            for cloud in enabled_clouds:
                if cloud.instance_type_exists(self._instance_type):
                    valid_clouds.append(cloud)
            if len(valid_clouds) == 0:
                if len(enabled_clouds) == 1:
                    cloud_str = f'for cloud {enabled_clouds[0]}'
                else:
                    cloud_str = f'for any cloud among {enabled_clouds}'
                raise ValueError(
                    f'Invalid instance type {self._instance_type!r} '
                    f'{cloud_str}.')
            if len(valid_clouds) > 1:
                raise ValueError(
                    f'Ambiguous instance type {self._instance_type!r}. '
                    f'Please specify cloud explicitly among {valid_clouds}.')
            logger.debug(
                f'Cloud is not specified, using {valid_clouds[0]} '
                f'inferred from the instance_type {self.instance_type!r}.')
            self._cloud = valid_clouds[0]

    def _try_validate_accelerators(self) -> None:
        """Try-validates accelerators against the instance type."""
        if self.is_launchable() and not isinstance(self.cloud, clouds.GCP):
            # GCP attaches accelerators to VMs, so no need for this check.
            acc_requested = self.accelerators
            if acc_requested is None:
                return
            acc_from_instance_type = (
                self.cloud.get_accelerators_from_instance_type(
                    self._instance_type))
            if not Resources(accelerators=acc_requested).less_demanding_than(
                    Resources(accelerators=acc_from_instance_type)):
                raise ValueError(
                    'Infeasible resource demands found:\n'
                    f'  Instance type requested: {self._instance_type}\n'
                    f'  Accelerators for {self._instance_type}: '
                    f'{acc_from_instance_type}\n'
                    f'  Accelerators requested: {acc_requested}\n'
                    f'To fix: either only specify instance_type, or change '
                    'the accelerators field to be consistent.')
            # NOTE: should not clear 'self.accelerators' even for AWS/Azure,
            # because e.g., the instance may have 4 GPUs, while the task
            # specifies to use 1 GPU.

    def _try_validate_spot(self) -> None:
        if self._spot_recovery is None:
            return
        if not self._use_spot:
            raise ValueError(
                'Cannot specify spot_recovery without use_spot set to True.')
        if self._spot_recovery not in spot.SPOT_STRATEGIES:
            raise ValueError(f'Spot recovery strategy {self._spot_recovery} '
                             'is not supported. The strategy should be among '
                             f'{list(spot.SPOT_STRATEGIES.keys())}')

<<<<<<< HEAD
    def _try_validate_local(self) -> None:
        if isinstance(self._cloud, clouds.Local):
            if self._instance_type is not None:
                raise ValueError('Local/On-prem mode does not support instance '
                                 f'type {self._instance_type}')
            if self._use_spot:
                raise ValueError('Local/On-prem mode does not support spot '
                                 'instances.')

    def get_cost(self, seconds: float) -> float:
=======
    def _try_validate_image_id(self) -> None:
        if self._image_id is None:
            return

        if self.cloud is None:
            raise ValueError('Cloud must be specified when image_id provided.')

        if not self._cloud.is_same_cloud(
                clouds.AWS()) and not self._cloud.is_same_cloud(clouds.GCP()):
            raise ValueError(
                'image_id is only supported for AWS and GCP, please '
                'explicitly specify the cloud.')

        if self._cloud.is_same_cloud(clouds.AWS()) and self._region is None:
            raise ValueError('image_id is only supported for AWS in a specific '
                             'region, please explicitly specify the region.')

    def get_cost(self, seconds: float):
>>>>>>> c66a8314
        """Returns cost in USD for the runtime in seconds."""
        hours = seconds / 3600
        # Instance.
        hourly_cost = self.cloud.instance_type_to_hourly_cost(
            self._instance_type, self.use_spot)
        # Accelerators (if any).
        if self.accelerators is not None:
            hourly_cost += self.cloud.accelerators_to_hourly_cost(
                self.accelerators, self.use_spot)
        return hourly_cost * hours

    def is_same_resources(self, other: 'Resources') -> bool:
        """Returns whether two resources are the same.

        Returns True if they are the same, False if not.
        """
        if (self.cloud is None) != (other.cloud is None):
            # self and other's cloud should be both None or both not None
            return False

        if self.cloud is not None and not self.cloud.is_same_cloud(other.cloud):
            return False
        # self.cloud == other.cloud

        if (self.region is None) != (other.region is None):
            # self and other's region should be both None or both not None
            return False

        if self.region is not None and self.region != other.region:
            return False
        # self.region <= other.region

        if (self.image_id is None) != (other.image_id is None):
            # self and other's image id should be both None or both not None
            return False

        if (self.image_id is not None and self.image_id != other.image_id):
            return False

        if (self._instance_type is not None and
                self._instance_type != other.instance_type):
            return False
        # self._instance_type == other.instance_type

        other_accelerators = other.accelerators
        accelerators = self.accelerators
        if accelerators != other_accelerators:
            return False
        # self.accelerators == other.accelerators

        if self.accelerator_args != other.accelerator_args:
            return False
        # self.accelerator_args == other.accelerator_args

        if self.use_spot != other.use_spot:
            return False

        # self == other
        return True

    def less_demanding_than(self,
                            other: Union[List['Resources'], 'Resources'],
                            requested_num_nodes: Optional[int] = 1) -> bool:
        """Returns whether this resources is less demanding than the other.

        Args:
            other: Resources of the launched cluster. If the cluster is
              heterogeneous, it is represented as a list of Resource objects.
            requested_num_nodes: Number of nodes that the current task
              requests from the cluster.
        """
        if isinstance(other, list):
            resources_list = [self.less_demanding_than(o) for o in other]
            return requested_num_nodes <= sum(resources_list)
        if self.cloud is not None and not self.cloud.is_same_cloud(other.cloud):
            return False
        # self.cloud <= other.cloud

        if self.region is not None and self.region != other.region:
            return False
        # self.region <= other.region

        if (self.image_id is not None and self.image_id != other.image_id):
            return False

        if (self._instance_type is not None and
                self._instance_type != other.instance_type):
            return False
        # self._instance_type <= other.instance_type

        # For case insensitive comparison.
        # TODO(wei-lin): This is a hack. We may need to use our catalog to
        # handle this.
        other_accelerators = other.accelerators
        if other_accelerators is not None:
            other_accelerators = {
                acc.upper(): num_acc
                for acc, num_acc in other_accelerators.items()
            }
        if self.accelerators is not None and other_accelerators is None:
            return False

        if self.accelerators is not None:
            for acc in self.accelerators:
                if acc.upper() not in other_accelerators:
                    return False
                if self.accelerators[acc] > other_accelerators[acc.upper()]:
                    return False
        # self.accelerators <= other.accelerators

        if (self.accelerator_args is not None and
                self.accelerator_args != other.accelerator_args):
            return False
        # self.accelerator_args == other.accelerator_args

        if self.use_spot != other.use_spot:
            return False

        # self <= other
        return True

    def is_launchable_fuzzy_equal(self, other: 'Resources') -> bool:
        """Whether the resources are the fuzzily same launchable resources."""
        assert self.cloud is not None and other.cloud is not None
        if not self.cloud.is_same_cloud(other.cloud):
            return False
        if self._instance_type is not None or other.instance_type is not None:
            return self._instance_type == other.instance_type
        # For GCP, when a accelerator type fails to launch, it should be blocked
        # regardless of the count, since the larger number will fail either.
        if self.accelerators is None:
            if other.accelerators is None:
                return True
            return False
        return self.accelerators.keys() == other.accelerators.keys()

    def is_empty(self) -> bool:
        """Is this Resources an empty request (all fields None)?"""
        return all([
            self.cloud is None,
            self._instance_type is None,
            self.accelerators is None,
            self.accelerator_args is None,
            not self._use_spot_specified,
        ])

    def copy(self, **override) -> 'Resources':
        """Returns a copy of the given Resources."""
        use_spot = self.use_spot if self._use_spot_specified else None
        resources = Resources(
            cloud=override.pop('cloud', self.cloud),
            instance_type=override.pop('instance_type', self.instance_type),
            accelerators=override.pop('accelerators', self.accelerators),
            accelerator_args=override.pop('accelerator_args',
                                          self.accelerator_args),
            use_spot=override.pop('use_spot', use_spot),
            spot_recovery=override.pop('spot_recovery', self.spot_recovery),
            disk_size=override.pop('disk_size', self.disk_size),
            region=override.pop('region', self.region),
            image_id=override.pop('image_id', self.image_id),
        )
        assert len(override) == 0
        return resources

    @classmethod
    @ux_utils.print_exception_no_traceback_decorator
    def from_yaml_config(cls, config: Optional[Dict[str, str]]) -> 'Resources':
        if config is None:
            return Resources()

        backend_utils.validate_schema(config, schemas.get_resources_schema(),
                                      'Invalid resources YAML: ')

        resources_fields = dict()
        if config.get('cloud') is not None:
            resources_fields['cloud'] = _get_cloud(config.pop('cloud'))
        if config.get('instance_type') is not None:
            resources_fields['instance_type'] = config.pop('instance_type')
        if config.get('accelerators') is not None:
            resources_fields['accelerators'] = config.pop('accelerators')
        if config.get('accelerator_args') is not None:
            resources_fields['accelerator_args'] = dict(
                config.pop('accelerator_args'))
        if config.get('use_spot') is not None:
            resources_fields['use_spot'] = config.pop('use_spot')
        if config.get('spot_recovery') is not None:
            resources_fields['spot_recovery'] = config.pop('spot_recovery')
        if config.get('disk_size') is not None:
            resources_fields['disk_size'] = int(config.pop('disk_size'))
        if config.get('region') is not None:
            resources_fields['region'] = config.pop('region')
        if config.get('image_id') is not None:
            logger.warning('image_id in resources is experimental. It only '
                           'supports AWS/GCP.')
            resources_fields['image_id'] = config.pop('image_id')

        assert not config, f'Invalid resource args: {config.keys()}'
        return Resources(**resources_fields)

    def to_yaml_config(self) -> Dict[str, Union[str, int]]:
        """Returns a yaml-style dict of config for this resource bundle."""
        config = {}

        def add_if_not_none(key, value):
            if value is not None and value != 'None':
                config[key] = value

        add_if_not_none('cloud', str(self.cloud))
        add_if_not_none('instance_type', self.instance_type)
        add_if_not_none('accelerators', self.accelerators)
        add_if_not_none('accelerator_args', self.accelerator_args)

        if self._use_spot_specified:
            add_if_not_none('use_spot', self.use_spot)
        config['spot_recovery'] = self.spot_recovery
        config['disk_size'] = self.disk_size
        add_if_not_none('region', self.region)
        add_if_not_none('image_id', self.image_id)
        return config

    def __setstate__(self, state):
        """Set state from pickled state, for backward compatibility."""
        self._version = self._VERSION

        # TODO (zhwu): Design our persistent state format with `__getstate__`,
        # so that to get rid of the version tracking.
        version = state.pop('_version', None)
        # Handle old version(s) here.
        if version is None:
            version = -1
        if version < 0:
            cloud = state.pop('cloud')
            state['_cloud'] = cloud

            instance_type = state.pop('instance_type')
            state['_instance_type'] = instance_type

            use_spot = state.pop('use_spot')
            state['_use_spot'] = use_spot

            accelerator_args = state.pop('accelerator_args')
            state['_accelerator_args'] = accelerator_args

            disk_size = state.pop('disk_size')
            state['_disk_size'] = disk_size

        if version < 2:
            self._region = None

        if version < 3:
            self._spot_recovery = None

        if version < 4:
            self._image_id = None
        self.__dict__.update(state)<|MERGE_RESOLUTION|>--- conflicted
+++ resolved
@@ -90,12 +90,9 @@
         else:
             self._disk_size = _DEFAULT_DISK_SIZE_GB
 
-<<<<<<< HEAD
+        self._image_id = image_id
+
         self._try_validate_local()
-=======
-        self._image_id = image_id
-
->>>>>>> c66a8314
         self._set_accelerators(accelerators, accelerator_args)
 
         self._try_validate_instance_type()
@@ -113,16 +110,13 @@
         use_spot = ''
         if self.use_spot:
             use_spot = '[Spot]'
-<<<<<<< HEAD
         if isinstance(self.cloud, clouds.Local):
-            return f'Local({self.cloud}{accelerators}{accelerator_args})'
-=======
+            return f'{self.cloud}({accelerators}{accelerator_args})'
 
         image_id = ''
         if self.image_id is not None:
             image_id = f', image_id={self.image_id!r}'
 
->>>>>>> c66a8314
         return (f'{self.cloud}({self._instance_type}{use_spot}'
                 f'{accelerators}{accelerator_args}{image_id})')
 
@@ -341,7 +335,6 @@
                              'is not supported. The strategy should be among '
                              f'{list(spot.SPOT_STRATEGIES.keys())}')
 
-<<<<<<< HEAD
     def _try_validate_local(self) -> None:
         if isinstance(self._cloud, clouds.Local):
             if self._instance_type is not None:
@@ -351,8 +344,6 @@
                 raise ValueError('Local/On-prem mode does not support spot '
                                  'instances.')
 
-    def get_cost(self, seconds: float) -> float:
-=======
     def _try_validate_image_id(self) -> None:
         if self._image_id is None:
             return
@@ -370,8 +361,7 @@
             raise ValueError('image_id is only supported for AWS in a specific '
                              'region, please explicitly specify the region.')
 
-    def get_cost(self, seconds: float):
->>>>>>> c66a8314
+    def get_cost(self, seconds: float) -> float:
         """Returns cost in USD for the runtime in seconds."""
         hours = seconds / 3600
         # Instance.
