name: Python Tests
on:
  # Trigger the workflow on push or pull request,
  # but only for the main branch
  push:
    branches:
      - master
      - 'releases/**'
  pull_request:
    branches:
      - master
      - 'releases/**'
jobs:
  python-test:
    strategy:
      matrix:
<<<<<<< HEAD
        # Need to specify 20.04, because ubuntu-latest does not work with
        # python 3.6: https://github.com/actions/setup-python/issues/355#issuecomment-1335042510
        os: ["ubuntu-20.04"]
=======
>>>>>>> d5daf1e7
        python-version: [3.6]
        test-path:
          - tests/test_cli.py
          - tests/test_global_user_state.py
          - tests/test_list_accelerators.py
          - tests/test_optimizer_dryruns.py
          - tests/test_optimizer_random_dag.py
          - tests/test_pycryptodome_version.py
          - tests/test_storage.py
          - tests/test_wheels.py
          - tests/test_spot.py
    # Need to specify 20.04, because ubuntu-latest does not work with
    # python 3.6: https://github.com/actions/setup-python/issues/355#issuecomment-1335042510
    runs-on: ubuntu-20.04
    steps:
      - name: Checkout repository
        uses: actions/checkout@v2

      - name: Install Python ${{ matrix.python-version }}
        uses: actions/setup-python@v2
        with:
          python-version: ${{ matrix.python-version }}

      - name: Cache dependencies
        uses: actions/cache@v3
        if: startsWith(runner.os, 'Linux')
        with:
          path: ~/.cache/pip
          key: ${{ runner.os }}-pip-pytest-${{ matrix.python-version }}
          restore-keys: |
            ${{ runner.os }}-pip-pytest-${{ matrix.python-version }}

      - name: Install dependencies
        run: |
          python -m pip install --upgrade pip
          pip install ".[all]"
          pip install pytest pytest-xdist pytest-env>=0.6

      - name: Run tests with pytest
        run: SKYPILOT_DISABLE_USAGE_COLLECTION=1 pytest ${{ matrix.test-path }}<|MERGE_RESOLUTION|>--- conflicted
+++ resolved
@@ -14,12 +14,6 @@
   python-test:
     strategy:
       matrix:
-<<<<<<< HEAD
-        # Need to specify 20.04, because ubuntu-latest does not work with
-        # python 3.6: https://github.com/actions/setup-python/issues/355#issuecomment-1335042510
-        os: ["ubuntu-20.04"]
-=======
->>>>>>> d5daf1e7
         python-version: [3.6]
         test-path:
           - tests/test_cli.py
